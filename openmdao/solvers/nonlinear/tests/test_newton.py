"""Test the Newton nonlinear solver. """

import unittest
import warnings


import numpy as np

import openmdao.api as om
from openmdao.core.tests.test_discrete import InternalDiscreteGroup
from openmdao.test_suite.components.double_sellar import DoubleSellar, DoubleSellarImplicit, \
     SubSellar
from openmdao.test_suite.components.implicit_newton_linesearch import ImplCompTwoStates
from openmdao.test_suite.components.sellar import SellarDerivativesGrouped, \
     SellarNoDerivatives, SellarDerivatives, SellarStateConnection, StateConnection, \
     SellarDis1withDerivatives, SellarDis2withDerivatives
from openmdao.utils.assert_utils import assert_rel_error, assert_warning, assert_no_warning
from openmdao.utils.mpi import MPI

try:
    from openmdao.vectors.petsc_vector import PETScVector
except ImportError:
    PETScVector = None


class TestNewton(unittest.TestCase):

    def test_specify_newton_linear_solver_in_system(self):

        my_newton = om.NewtonSolver(solve_subsystems=False)
        my_newton.linear_solver = om.DirectSolver()

        prob = om.Problem(model=SellarDerivatives(nonlinear_solver=my_newton))

        prob.setup()

        self.assertIsInstance(prob.model.nonlinear_solver.linear_solver, om.DirectSolver)

        prob.run_model()

        assert_rel_error(self, prob['y1'], 25.58830273, .00001)
        assert_rel_error(self, prob['y2'], 12.05848819, .00001)

    def test_feature_newton_basic(self):
        """ Feature test for slotting a Newton solver and using it to solve
        Sellar.
        """
        import openmdao.api as om
        from openmdao.test_suite.components.sellar import SellarDerivatives

        prob = om.Problem(model=SellarDerivatives(nonlinear_solver=om.NewtonSolver(solve_subsystems=False)))

        prob.setup()
        prob.run_model()

        assert_rel_error(self, prob['y1'], 25.58830273, .00001)
        assert_rel_error(self, prob['y2'], 12.05848819, .00001)

    def test_sellar_grouped(self):
        # Tests basic Newton solution on Sellar in a subgroup

        prob = om.Problem(model=SellarDerivativesGrouped(nonlinear_solver=om.NewtonSolver(solve_subsystems=False)))

        prob.setup()
        prob.set_solver_print(level=0)
        prob.run_model()

        assert_rel_error(self, prob['y1'], 25.58830273, .00001)
        assert_rel_error(self, prob['y2'], 12.05848819, .00001)

        # Make sure we aren't iterating like crazy
        self.assertLess(prob.model.nonlinear_solver._iter_count, 8)

    def test_sellar(self):
        # Just tests Newton on Sellar with FD derivs.

        prob = om.Problem(model=SellarNoDerivatives(nonlinear_solver=om.NewtonSolver(solve_subsystems=False)))

        prob.setup()
        prob.run_model()

        assert_rel_error(self, prob['y1'], 25.58830273, .00001)
        assert_rel_error(self, prob['y2'], 12.05848819, .00001)

        # Make sure we aren't iterating like crazy
        self.assertLess(prob.model.nonlinear_solver._iter_count, 8)

    def test_line_search_deprecated(self):
        top = om.Problem()
        top.model.add_subsystem('px', om.IndepVarComp('x', 1.0))
        top.model.add_subsystem('comp', ImplCompTwoStates())
        top.model.connect('px.x', 'comp.x')

        top.model.nonlinear_solver = om.NewtonSolver(solve_subsystems=False)
        top.model.nonlinear_solver.options['maxiter'] = 10
        top.model.linear_solver = om.ScipyKrylov()

        msg = "The 'line_search' attribute provides backwards compatibility with OpenMDAO 1.x ; " \
              "use 'linesearch' instead."

        with assert_warning(DeprecationWarning, msg):
            top.model.nonlinear_solver.line_search = om.ArmijoGoldsteinLS(bound_enforcement='vector')

        with assert_warning(DeprecationWarning, msg):
            ls = top.model.nonlinear_solver.line_search

        ls.options['maxiter'] = 10
        ls.options['alpha'] = 1.0

        top.setup()

        # Test lower bound: should go to the lower bound and stall
        top['px.x'] = 2.0
        top['comp.y'] = 0.0
        top['comp.z'] = 1.6
        top.run_model()
        assert_rel_error(self, top['comp.z'], 1.5, 1e-8)

        # Test upper bound: should go to the upper bound and stall
        top['px.x'] = 0.5
        top['comp.y'] = 0.0
        top['comp.z'] = 2.4
        top.run_model()
        assert_rel_error(self, top['comp.z'], 2.5, 1e-8)

    def test_sellar_derivs(self):
        # Test top level Sellar (i.e., not grouped).
        # Also, piggybacked testing that makes sure we only call apply_nonlinear
        # on the head component behind the cycle break.

        prob = om.Problem()
        prob.model = SellarDerivatives(nonlinear_solver=om.NewtonSolver(solve_subsystems=False),
                                       linear_solver=om.LinearBlockGS())

        prob.setup()
        prob.set_solver_print(level=0)
        prob.run_model()

        assert_rel_error(self, prob['y1'], 25.58830273, .00001)
        assert_rel_error(self, prob['y2'], 12.05848819, .00001)

        # Make sure we aren't iterating like crazy
        self.assertLess(prob.model.nonlinear_solver._iter_count, 8)

        ## Make sure we only call apply_linear on 'heads'
        #nd1 = prob.model.d1.execution_count
        #nd2 = prob.model.d2.execution_count
        #if prob.model.d1._run_apply == True:
            #self.assertEqual(nd1, 2*nd2)
        #else:
            #self.assertEqual(2*nd1, nd2)

    def test_sellar_derivs_with_Lin_GS(self):

        prob = om.Problem(model=SellarDerivatives(nonlinear_solver=om.NewtonSolver(solve_subsystems=False)))

        prob.setup()
        prob.set_solver_print(level=0)
        prob.run_model()

        assert_rel_error(self, prob['y1'], 25.58830273, .00001)
        assert_rel_error(self, prob['y2'], 12.05848819, .00001)

        # Make sure we aren't iterating like crazy
        self.assertLess(prob.model.nonlinear_solver._iter_count, 8)

    def test_sellar_state_connection(self):
        # Sellar model closes loop with state connection instead of a cycle.

        prob = om.Problem(model=SellarStateConnection(nonlinear_solver=om.NewtonSolver(solve_subsystems=False)))

        prob.set_solver_print(level=0)
        prob.setup()
        prob.run_model()

        assert_rel_error(self, prob['y1'], 25.58830273, .00001)
        assert_rel_error(self, prob['state_eq.y2_command'], 12.05848819, .00001)

        # Make sure we aren't iterating like crazy
        self.assertLess(prob.model.nonlinear_solver._iter_count, 8)

    def test_sellar_state_connection_fd_system(self):
        # Sellar model closes loop with state connection instead of a cycle.
        # This test is just fd.
        prob = om.Problem(model=SellarStateConnection(nonlinear_solver=om.NewtonSolver(solve_subsystems=False)))

        prob.model.approx_totals(method='fd')

        prob.setup()
        prob.set_solver_print(level=0)
        prob.run_model()

        assert_rel_error(self, prob['y1'], 25.58830273, .00001)
        assert_rel_error(self, prob['state_eq.y2_command'], 12.05848819, .00001)

        # Make sure we aren't iterating like crazy
        self.assertLess(prob.model.nonlinear_solver._iter_count, 6)

    def test_sellar_specify_linear_solver(self):

        prob = om.Problem()
        model = prob.model

        model.add_subsystem('px', om.IndepVarComp('x', 1.0), promotes=['x'])
        model.add_subsystem('pz', om.IndepVarComp('z', np.array([5.0, 2.0])), promotes=['z'])

        proms = ['x', 'z', 'y1', 'state_eq.y2_actual', 'state_eq.y2_command', 'd1.y2', 'd2.y2']
        sub = model.add_subsystem('sub', om.Group(), promotes=proms)

        subgrp = sub.add_subsystem('state_eq_group', om.Group(),
                                   promotes=['state_eq.y2_actual', 'state_eq.y2_command'])
        subgrp.linear_solver = om.ScipyKrylov()
        subgrp.add_subsystem('state_eq', StateConnection())

        sub.add_subsystem('d1', SellarDis1withDerivatives(), promotes=['x', 'z', 'y1'])
        sub.add_subsystem('d2', SellarDis2withDerivatives(), promotes=['z', 'y1'])

        model.connect('state_eq.y2_command', 'd1.y2')
        model.connect('d2.y2', 'state_eq.y2_actual')

        model.add_subsystem('obj_cmp', om.ExecComp('obj = x**2 + z[1] + y1 + exp(-y2)',
                                               z=np.array([0.0, 0.0]), x=0.0, y1=0.0, y2=0.0),
                           promotes=['x', 'z', 'y1', 'obj'])
        model.connect('d2.y2', 'obj_cmp.y2')

        model.add_subsystem('con_cmp1', om.ExecComp('con1 = 3.16 - y1'), promotes=['con1', 'y1'])
        model.add_subsystem('con_cmp2', om.ExecComp('con2 = y2 - 24.0'), promotes=['con2'])
        model.connect('d2.y2', 'con_cmp2.y2')

        model.nonlinear_solver = om.NewtonSolver(solve_subsystems=False)

        # Use bad settings for this one so that problem doesn't converge.
        # That way, we test that we are really using Newton's Lin Solver
        # instead.
        model.linear_solver = om.ScipyKrylov()
        model.linear_solver.options['maxiter'] = 1

        # The good solver
        model.nonlinear_solver.linear_solver = om.ScipyKrylov()

        prob.set_solver_print(level=0)
        prob.setup()
        prob.run_model()

        assert_rel_error(self, prob['y1'], 25.58830273, .00001)
        assert_rel_error(self, prob['state_eq.y2_command'], 12.05848819, .00001)

        # Make sure we aren't iterating like crazy
        self.assertLess(model.nonlinear_solver._iter_count, 8)
        self.assertEqual(model.linear_solver._iter_count, 0)
        self.assertGreater(model.nonlinear_solver.linear_solver._iter_count, 0)

    def test_sellar_specify_linear_direct_solver(self):

        prob = om.Problem()
        model = prob.model

        model.add_subsystem('px', om.IndepVarComp('x', 1.0), promotes=['x'])
        model.add_subsystem('pz', om.IndepVarComp('z', np.array([5.0, 2.0])), promotes=['z'])

        proms = ['x', 'z', 'y1', 'state_eq.y2_actual', 'state_eq.y2_command', 'd1.y2', 'd2.y2']
        sub = model.add_subsystem('sub', om.Group(), promotes=proms)

        subgrp = sub.add_subsystem('state_eq_group', om.Group(),
                                   promotes=['state_eq.y2_actual', 'state_eq.y2_command'])
        subgrp.linear_solver = om.ScipyKrylov()
        subgrp.add_subsystem('state_eq', StateConnection())

        sub.add_subsystem('d1', SellarDis1withDerivatives(), promotes=['x', 'z', 'y1'])
        sub.add_subsystem('d2', SellarDis2withDerivatives(), promotes=['z', 'y1'])

        model.connect('state_eq.y2_command', 'd1.y2')
        model.connect('d2.y2', 'state_eq.y2_actual')

        model.add_subsystem('obj_cmp', om.ExecComp('obj = x**2 + z[1] + y1 + exp(-y2)',
                                               z=np.array([0.0, 0.0]), x=0.0, y1=0.0, y2=0.0),
                           promotes=['x', 'z', 'y1', 'obj'])
        model.connect('d2.y2', 'obj_cmp.y2')

        model.add_subsystem('con_cmp1', om.ExecComp('con1 = 3.16 - y1'), promotes=['con1', 'y1'])
        model.add_subsystem('con_cmp2', om.ExecComp('con2 = y2 - 24.0'), promotes=['con2'])
        model.connect('d2.y2', 'con_cmp2.y2')

        model.nonlinear_solver = om.NewtonSolver(solve_subsystems=False)

        # Use bad settings for this one so that problem doesn't converge.
        # That way, we test that we are really using Newton's Lin Solver
        # instead.
        sub.linear_solver = om.ScipyKrylov()
        sub.linear_solver.options['maxiter'] = 1

        # The good solver
        model.nonlinear_solver.linear_solver = om.DirectSolver()

        prob.set_solver_print(level=0)
        prob.setup()
        prob.run_model()

        assert_rel_error(self, prob['y1'], 25.58830273, .00001)
        assert_rel_error(self, prob['state_eq.y2_command'], 12.05848819, .00001)

        # Make sure we aren't iterating like crazy
        self.assertLess(model.nonlinear_solver._iter_count, 8)
        self.assertEqual(model.linear_solver._iter_count, 0)

    def test_solve_subsystems_basic(self):
        prob = om.Problem(model=DoubleSellar())
        model = prob.model

        g1 = model.g1
        g1.nonlinear_solver = om.NewtonSolver(solve_subsystems=False)
        g1.nonlinear_solver.options['rtol'] = 1.0e-5
        g1.linear_solver = om.DirectSolver(assemble_jac=True)
        g1.options['assembled_jac_type'] = 'dense'

        g2 = model.g2
        g2.nonlinear_solver = om.NewtonSolver(solve_subsystems=False)
        g2.nonlinear_solver.options['rtol'] = 1.0e-5
        g2.linear_solver = om.DirectSolver(assemble_jac=True)
        g2.options['assembled_jac_type'] = 'dense'

        model.nonlinear_solver = om.NewtonSolver()
        model.linear_solver = om.ScipyKrylov(assemble_jac=True)
        model.options['assembled_jac_type'] = 'dense'

        model.nonlinear_solver.options['solve_subsystems'] = True

        prob.setup()
        prob.run_model()

        assert_rel_error(self, prob['g1.y1'], 0.64, .00001)
        assert_rel_error(self, prob['g1.y2'], 0.80, .00001)
        assert_rel_error(self, prob['g2.y1'], 0.64, .00001)
        assert_rel_error(self, prob['g2.y2'], 0.80, .00001)

    def test_solve_subsystems_basic_csc(self):
        prob = om.Problem(model=DoubleSellar())
        model = prob.model

        g1 = model.g1
        g1.nonlinear_solver = om.NewtonSolver(solve_subsystems=False, rtol=1.0e-5)
        g1.options['assembled_jac_type'] = 'dense'
        g1.linear_solver = om.DirectSolver(assemble_jac=True)

        g2 = model.g2
        g2.nonlinear_solver = om.NewtonSolver(solve_subsystems=False, rtol=1.0e-5)
        g2.linear_solver = om.DirectSolver(assemble_jac=True)
        g2.options['assembled_jac_type'] = 'dense'

        model.nonlinear_solver = om.NewtonSolver(solve_subsystems=True)
        model.linear_solver = om.ScipyKrylov(assemble_jac=True)

        prob.setup()
        prob.run_model()

        assert_rel_error(self, prob['g1.y1'], 0.64, .00001)
        assert_rel_error(self, prob['g1.y2'], 0.80, .00001)
        assert_rel_error(self, prob['g2.y1'], 0.64, .00001)
        assert_rel_error(self, prob['g2.y2'], 0.80, .00001)

    def test_solve_subsystems_basic_dense_jac(self):
        prob = om.Problem(model=DoubleSellar())
        model = prob.model

        g1 = model.g1
        g1.nonlinear_solver = om.NewtonSolver(solve_subsystems=False, rtol=1.0e-5)
        g1.linear_solver = om.DirectSolver()

        g2 = model.g2
        g2.nonlinear_solver = om.NewtonSolver(solve_subsystems=False, rtol=1.0e-5)
        g2.linear_solver = om.DirectSolver()

        model.nonlinear_solver = om.NewtonSolver(solve_subsystems=True)
        model.linear_solver = om.ScipyKrylov(assemble_jac=True)
        model.options['assembled_jac_type'] = 'dense'

        prob.setup()
        prob.run_model()

        assert_rel_error(self, prob['g1.y1'], 0.64, .00001)
        assert_rel_error(self, prob['g1.y2'], 0.80, .00001)
        assert_rel_error(self, prob['g2.y1'], 0.64, .00001)
        assert_rel_error(self, prob['g2.y2'], 0.80, .00001)

    def test_solve_subsystems_basic_dense_jac_scaling(self):
        prob = om.Problem(model=DoubleSellar(units=None, scaling=True))
        model = prob.model

        g1 = model.g1
        g1.nonlinear_solver = om.NewtonSolver(solve_subsystems=False, rtol=1.0e-5)
        g1.linear_solver = om.DirectSolver()

        g2 = model.g2
        g2.nonlinear_solver = om.NewtonSolver(solve_subsystems=False, rtol=1.0e-5)
        g2.linear_solver = om.DirectSolver()

        model.nonlinear_solver = om.NewtonSolver(solve_subsystems=True)
        model.linear_solver = om.ScipyKrylov(assemble_jac=True)
        model.options['assembled_jac_type'] = 'dense'

        prob.setup()
        prob.run_model()

        assert_rel_error(self, prob['g1.y1'], 0.64, .00001)
        assert_rel_error(self, prob['g1.y2'], 0.80, .00001)
        assert_rel_error(self, prob['g2.y1'], 0.64, .00001)
        assert_rel_error(self, prob['g2.y2'], 0.80, .00001)

    def test_solve_subsystems_basic_dense_jac_units_scaling(self):
        prob = om.Problem(model=DoubleSellar(units=True, scaling=True))
        model = prob.model

        g1 = model.g1
        g1.nonlinear_solver = om.NewtonSolver(solve_subsystems=False, rtol=1.0e-5)
        g1.linear_solver = om.DirectSolver()

        g2 = model.g2
        g2.nonlinear_solver = om.NewtonSolver(solve_subsystems=False, rtol=1.0e-5)
        g2.linear_solver = om.DirectSolver()

        model.nonlinear_solver = om.NewtonSolver(solve_subsystems=True)
        model.linear_solver = om.ScipyKrylov(assemble_jac=True)
        model.options['assembled_jac_type'] = 'dense'

        prob.setup()
        prob.run_model()

        assert_rel_error(self, prob['g1.y1'], 0.0533333333, .00001)
        assert_rel_error(self, prob['g1.y2'], 0.80, .00001)
        assert_rel_error(self, prob['g2.y1'], 0.0533333333, .00001)
        assert_rel_error(self, prob['g2.y2'], 0.80, .00001)

    def test_solve_subsystems_assembled_jac_top(self):
        prob = om.Problem(model=DoubleSellar())
        model = prob.model

        g1 = model.g1
        g1.nonlinear_solver = om.NewtonSolver(solve_subsystems=False, rtol=1.0e-5)
        g1.linear_solver = om.DirectSolver()

        g2 = model.g2
        g2.nonlinear_solver = om.NewtonSolver(solve_subsystems=False, rtol=1.0e-5)
        g2.linear_solver = om.DirectSolver()

        model.nonlinear_solver = om.NewtonSolver(solve_subsystems=True)
        model.linear_solver = om.ScipyKrylov(assemble_jac=True)
        model.options['assembled_jac_type'] = 'dense'

        prob.setup()
        prob.run_model()

        assert_rel_error(self, prob['g1.y1'], 0.64, .00001)
        assert_rel_error(self, prob['g1.y2'], 0.80, .00001)
        assert_rel_error(self, prob['g2.y1'], 0.64, .00001)
        assert_rel_error(self, prob['g2.y2'], 0.80, .00001)

    def test_solve_subsystems_assembled_jac_top_csc(self):
        prob = om.Problem(model=DoubleSellar())
        model = prob.model

        g1 = model.g1
        g1.nonlinear_solver = om.NewtonSolver(solve_subsystems=False, rtol=1.0e-5)
        g1.linear_solver = om.DirectSolver()

        g2 = model.g2
        g2.nonlinear_solver = om.NewtonSolver(solve_subsystems=False, rtol=1.0e-5)
        g2.linear_solver = om.DirectSolver()

        model.nonlinear_solver = om.NewtonSolver(solve_subsystems=True)
        model.linear_solver = om.ScipyKrylov(assemble_jac=True)

        prob.setup()
        prob.run_model()

        assert_rel_error(self, prob['g1.y1'], 0.64, .00001)
        assert_rel_error(self, prob['g1.y2'], 0.80, .00001)
        assert_rel_error(self, prob['g2.y1'], 0.64, .00001)
        assert_rel_error(self, prob['g2.y2'], 0.80, .00001)

    def test_solve_subsystems_assembled_jac_top_implicit(self):
        prob = om.Problem(model=DoubleSellarImplicit())
        model = prob.model

        g1 = model.g1
        g1.nonlinear_solver = om.NewtonSolver(solve_subsystems=False, rtol=1.0e-5)
        g1.linear_solver = om.DirectSolver()

        g2 = model.g2
        g2.nonlinear_solver = om.NewtonSolver(solve_subsystems=False, rtol=1.0e-5)
        g2.linear_solver = om.DirectSolver()

        model.nonlinear_solver = om.NewtonSolver(solve_subsystems=True)
        model.linear_solver = om.ScipyKrylov(assemble_jac=True)
        model.options['assembled_jac_type'] = 'dense'

        prob.setup()
        prob.run_model()

        assert_rel_error(self, prob['g1.y1'], 0.64, .00001)
        assert_rel_error(self, prob['g1.y2'], 0.80, .00001)
        assert_rel_error(self, prob['g2.y1'], 0.64, .00001)
        assert_rel_error(self, prob['g2.y2'], 0.80, .00001)

    def test_solve_subsystems_assembled_jac_top_implicit_scaling(self):
        prob = om.Problem(model=DoubleSellarImplicit(scaling=True))
        model = prob.model

        g1 = model.g1
        g1.nonlinear_solver = om.NewtonSolver(solve_subsystems=False, rtol=1.0e-5)
        g1.linear_solver = om.DirectSolver()

        g2 = model.g2
        g2.nonlinear_solver = om.NewtonSolver(solve_subsystems=False, rtol=1.0e-5)
        g2.linear_solver = om.DirectSolver()

        model.nonlinear_solver = om.NewtonSolver(solve_subsystems=True)
        model.linear_solver = om.ScipyKrylov(assemble_jac=True)
        model.options['assembled_jac_type'] = 'dense'

        prob.setup()
        prob.run_model()

        assert_rel_error(self, prob['g1.y1'], 0.64, .00001)
        assert_rel_error(self, prob['g1.y2'], 0.80, .00001)
        assert_rel_error(self, prob['g2.y1'], 0.64, .00001)
        assert_rel_error(self, prob['g2.y2'], 0.80, .00001)

    def test_solve_subsystems_assembled_jac_top_implicit_scaling_units(self):
        prob = om.Problem(model=DoubleSellarImplicit(units=True, scaling=True))
        model = prob.model

        g1 = model.g1
        g1.nonlinear_solver = om.NewtonSolver(solve_subsystems=False, rtol=1.0e-5)
        g1.linear_solver = om.DirectSolver()

        g2 = model.g2
        g2.nonlinear_solver = om.NewtonSolver(solve_subsystems=False, rtol=1.0e-5)
        g2.linear_solver = om.DirectSolver()

        model.nonlinear_solver = om.NewtonSolver(solve_subsystems=True)
        model.linear_solver = om.ScipyKrylov(assemble_jac=True)
        model.options['assembled_jac_type'] = 'dense'

        prob.setup()
        prob.run_model()

        assert_rel_error(self, prob['g1.y1'], 0.053333333, .00001)
        assert_rel_error(self, prob['g1.y2'], 0.80, .00001)
        assert_rel_error(self, prob['g2.y1'], 0.053333333, .00001)
        assert_rel_error(self, prob['g2.y2'], 0.80, .00001)

    def test_solve_subsystems_assembled_jac_subgroup(self):
        prob = om.Problem(model=DoubleSellar())
        model = prob.model

        g1 = model.g1
        g1.nonlinear_solver = om.NewtonSolver(solve_subsystems=False, rtol=1.0e-5)
        g1.linear_solver = om.DirectSolver(assemble_jac=True)
        model.options['assembled_jac_type'] = 'dense'

        g2 = model.g2
        g2.nonlinear_solver = om.NewtonSolver(solve_subsystems=False, rtol=1.0e-5)
        g2.linear_solver = om.DirectSolver()

        model.nonlinear_solver = om.NewtonSolver(solve_subsystems=False)
        model.linear_solver = om.ScipyKrylov()

        prob.setup()
        prob.run_model()

        assert_rel_error(self, prob['g1.y1'], 0.64, .00001)
        assert_rel_error(self, prob['g1.y2'], 0.80, .00001)
        assert_rel_error(self, prob['g2.y1'], 0.64, .00001)
        assert_rel_error(self, prob['g2.y2'], 0.80, .00001)

    def test_solve_subsystems_internals(self):
        # Here we test that this feature is doing what it should do by counting the
        # number of calls in various places.

        class CountNewton(om.NewtonSolver):
            """ This version of Newton also counts how many times it runs in total."""

            def __init__(self, **kwargs):
                super(CountNewton, self).__init__(**kwargs)
                self.options['solve_subsystems'] = True
                self.total_count = 0

            def _single_iteration(self):
                super(CountNewton, self)._single_iteration()
                self.total_count += 1

        class CountDS(om.DirectSolver):
            """ This version of Newton also counts how many times it linearizes"""

            def __init__(self, **kwargs):
                super(CountDS, self).__init__(**kwargs)
                self.lin_count = 0

            def _linearize(self):
                super(CountDS, self)._linearize()
                self.lin_count += 1

        prob = om.Problem(model=DoubleSellar())
        model = prob.model

        # each SubSellar group converges itself
        g1 = model.g1
        g1.nonlinear_solver = CountNewton()
        g1.nonlinear_solver.options['rtol'] = 1.0e-5
        g1.linear_solver = CountDS()  # used for derivatives

        g2 = model.g2
        g2.nonlinear_solver = CountNewton()
        g2.nonlinear_solver.options['rtol'] = 1.0e-5
        g2.linear_solver = om.DirectSolver()

        # Converge the outer loop with Gauss Seidel, with a looser tolerance.
        model.nonlinear_solver = om.NewtonSolver()
        model.linear_solver = om.ScipyKrylov()

        # Enfore behavior: max_sub_solves = 0 means we run once during init

        model.nonlinear_solver.options['maxiter'] = 5
        model.nonlinear_solver.options['solve_subsystems'] = True
        model.nonlinear_solver.options['max_sub_solves'] = 0
        prob.set_solver_print(level=0)

        prob.setup()
        prob.run_model()

        # Verifying subsolvers ran
        self.assertEqual(g1.nonlinear_solver.total_count, 2)
        self.assertEqual(g2.nonlinear_solver.total_count, 2)
        self.assertEqual(g1.linear_solver.lin_count, 2)

        prob = om.Problem(model=DoubleSellar())
        model = prob.model

        # each SubSellar group converges itself
        g1 = model.g1
        g1.nonlinear_solver = CountNewton()
        g1.nonlinear_solver.options['rtol'] = 1.0e-5
        g1.linear_solver = CountDS()  # used for derivatives

        g2 = model.g2
        g2.nonlinear_solver = CountNewton()
        g2.nonlinear_solver.options['rtol'] = 1.0e-5
        g2.linear_solver = om.DirectSolver()

        # Converge the outer loop with Gauss Seidel, with a looser tolerance.
        model.nonlinear_solver = om.NewtonSolver()
        model.linear_solver = om.ScipyKrylov()

        # Enforce Behavior: baseline

        model.nonlinear_solver.options['maxiter'] = 5
        model.nonlinear_solver.options['solve_subsystems'] = True
        model.nonlinear_solver.options['max_sub_solves'] = 5
        prob.set_solver_print(level=0)

        prob.setup()
        prob.run_model()

        # Verifying subsolvers ran
        self.assertEqual(g1.nonlinear_solver.total_count, 5)
        self.assertEqual(g2.nonlinear_solver.total_count, 5)
        self.assertEqual(g1.linear_solver.lin_count, 5)

        prob = om.Problem(model=DoubleSellar())
        model = prob.model

        # each SubSellar group converges itself
        g1 = model.g1
        g1.nonlinear_solver = CountNewton()
        g1.nonlinear_solver.options['rtol'] = 1.0e-5
        g1.linear_solver = CountDS()  # used for derivatives

        g2 = model.g2
        g2.nonlinear_solver = CountNewton()
        g2.nonlinear_solver.options['rtol'] = 1.0e-5
        g2.linear_solver = om.DirectSolver()

        # Converge the outer loop with Gauss Seidel, with a looser tolerance.
        model.nonlinear_solver = om.NewtonSolver()
        model.linear_solver = om.ScipyKrylov()

        # Enfore behavior: max_sub_solves = 1 means we run during init and first iteration of iter_execute

        model.nonlinear_solver.options['maxiter'] = 5
        model.nonlinear_solver.options['solve_subsystems'] = True
        model.nonlinear_solver.options['max_sub_solves'] = 1
        prob.set_solver_print(level=0)

        prob.setup()
        prob.run_model()

        # Verifying subsolvers ran
        self.assertEqual(g1.nonlinear_solver.total_count, 4)
        self.assertEqual(g2.nonlinear_solver.total_count, 4)
        self.assertEqual(g1.linear_solver.lin_count, 4)

    def test_maxiter_one(self):
        # Fix bug when maxiter was set to 1.
        # This bug caused linearize to run before apply in this case.

        class ImpComp(om.ImplicitComponent):

            def setup(self):
                self.add_input('a', val=1.)
                self.add_output('x', val=0.)
                self.applied = False

                self.declare_partials(of='*', wrt='*')

            def apply_nonlinear(self, inputs, outputs, residuals):
                residuals['x'] = np.exp(outputs['x']) - \
                    inputs['a']**2 * outputs['x']**2
                self.applied = True

            def solve_nonlinear(self, inputs, outputs):
                pass

            def linearize(self, inputs, outputs, jacobian):
                jacobian['x', 'x'] = np.exp(outputs['x']) - \
                    2 * inputs['a']**2 * outputs['x']
                jacobian['x', 'a'] = -2 * inputs['a'] * outputs['x']**2

                if not self.applied:
                    raise RuntimeError("Bug! Linearize called before Apply!")

        prob = om.Problem()
        root = prob.model
        root.add_subsystem('p1', om.IndepVarComp('a', 1.0))
        root.add_subsystem('comp', ImpComp())
        root.connect('p1.a', 'comp.a')

        root.nonlinear_solver = om.NewtonSolver(solve_subsystems=False)
        root.nonlinear_solver.options['maxiter'] = 1
        prob.set_solver_print(level=0)

        prob.setup()
        prob.run_model()

    def test_err_on_maxiter_deprecated(self):
        # Raise AnalysisError when it fails to converge

        prob = om.Problem()
        nlsolver = om.NewtonSolver(solve_subsystems=False)
        prob.model = SellarDerivatives(nonlinear_solver=nlsolver,
                                       linear_solver=om.LinearBlockGS())

        nlsolver.options['err_on_maxiter'] = True
        nlsolver.options['maxiter'] = 1

        prob.setup()
        prob.set_solver_print(level=0)

        msg = "The 'err_on_maxiter' option provides backwards compatibility " + \
        "with earlier version of OpenMDAO; use options['err_on_non_converge'] " + \
        "instead."
        #prob.final_setup()

        with assert_warning(DeprecationWarning, msg):
            prob.final_setup()

        with self.assertRaises(om.AnalysisError) as context:
            prob.run_model()

        msg = "Solver 'NL: Newton' on system '' failed to converge in 1 iterations."
        self.assertEqual(str(context.exception), msg)

    def test_err_on_non_converge(self):
        # Raise AnalysisError when it fails to converge

        prob = om.Problem()
        nlsolver = om.NewtonSolver(solve_subsystems=False)
        prob.model = SellarDerivatives(nonlinear_solver=nlsolver,
                                       linear_solver=om.LinearBlockGS())

        nlsolver.options['err_on_non_converge'] = True
        nlsolver.options['maxiter'] = 1

        prob.setup()
        prob.set_solver_print(level=0)

        with self.assertRaises(om.AnalysisError) as context:
            prob.run_driver()

        msg = "Solver 'NL: Newton' on system '' failed to converge in 1 iterations."
        self.assertEqual(str(context.exception), msg)

    def test_reraise_child_analysiserror(self):
        # Raise AnalysisError when it fails to converge

        prob = om.Problem(model=DoubleSellar())
        model = prob.model

        g1 = model.g1
        g1.nonlinear_solver = om.NewtonSolver()
        g1.nonlinear_solver.options['maxiter'] = 1
        g1.nonlinear_solver.options['err_on_non_converge'] = True
        g1.nonlinear_solver.options['solve_subsystems'] = True
        g1.linear_solver = om.DirectSolver(assemble_jac=True)

        g2 = model.g2
        g2.nonlinear_solver = om.NewtonSolver()
        g2.nonlinear_solver.options['maxiter'] = 1
        g2.nonlinear_solver.options['err_on_non_converge'] = True
        g2.nonlinear_solver.options['solve_subsystems'] = True
        g2.linear_solver = om.DirectSolver(assemble_jac=True)

        model.nonlinear_solver = om.NewtonSolver()
        model.linear_solver = om.ScipyKrylov(assemble_jac=True)
        model.nonlinear_solver.options['solve_subsystems'] = True
        model.nonlinear_solver.options['err_on_non_converge'] = True
        model.nonlinear_solver.options['reraise_child_analysiserror'] = True

        prob.setup()

        with self.assertRaises(om.AnalysisError) as context:
            prob.run_model()

        msg = "Solver 'NL: Newton' on system 'g1' failed to converge in 1 iterations."
        self.assertEqual(str(context.exception), msg)

    def test_reraise_child_analysiserror_deprecation_warning(self):

        prob = om.Problem()
        model = prob.model

        model.nonlinear_solver = om.NewtonSolver()
        model.linear_solver = om.ScipyKrylov(assemble_jac=True)
        model.nonlinear_solver.options['solve_subsystems'] = True
        model.nonlinear_solver.options['err_on_non_converge'] = True

        prob.setup()

        msg = "Deprecation warning: In V 3.x, reraise_child_analysiserror will default to False."
        with assert_warning(DeprecationWarning, msg):
            prob.run_model()

    def test_err_message_inf_nan(self):

        prob = om.Problem()
        nlsolver = om.NewtonSolver(solve_subsystems=False)
        prob.model = SellarDerivatives(nonlinear_solver=nlsolver,
                                       linear_solver=om.LinearBlockGS())

        nlsolver.options['err_on_non_converge'] = True
        nlsolver.options['maxiter'] = 1

        prob.setup()
        prob.set_solver_print(level=0)

        prob['x'] = np.nan

        with self.assertRaises(om.AnalysisError) as context:
            prob.run_model()

        msg = "Solver 'NL: Newton' on system '': residuals contain 'inf' or 'NaN' after 0 iterations."
        self.assertEqual(str(context.exception), msg)

    def test_relevancy_for_newton(self):

        class TestImplCompSimple(om.ImplicitComponent):

            def setup(self):
                self.add_input('a', val=1.)
                self.add_output('x', val=0.)

                self.declare_partials(of='*', wrt='*')

            def apply_nonlinear(self, inputs, outputs, residuals):
                residuals['x'] = np.exp(outputs['x']) - \
                    inputs['a']**2 * outputs['x']**2

            def linearize(self, inputs, outputs, jacobian):
                jacobian['x', 'x'] = np.exp(outputs['x']) - \
                    2 * inputs['a']**2 * outputs['x']
                jacobian['x', 'a'] = -2 * inputs['a'] * outputs['x']**2


        prob = om.Problem()
        model = prob.model

        model.add_subsystem('p1', om.IndepVarComp('x', 3.0))
        model.add_subsystem('icomp', TestImplCompSimple())
        model.add_subsystem('ecomp', om.ExecComp('y = x*p', p=1.0))

        model.connect('p1.x', 'ecomp.x')
        model.connect('icomp.x', 'ecomp.p')

        model.add_design_var('p1.x', 3.0)
        model.add_objective('ecomp.y')

        model.nonlinear_solver = om.NewtonSolver(solve_subsystems=False)
        model.linear_solver = om.ScipyKrylov()

        prob.setup()

        prob.run_model()

        J = prob.compute_totals()
        assert_rel_error(self, J['ecomp.y', 'p1.x'][0][0], -0.703467422498, 1e-6)

    def test_linsearch_3_deprecation(self):
        prob = om.Problem(model=SellarDerivatives(nonlinear_solver=om.NewtonSolver(solve_subsystems=False)))

        prob.setup()

        msg = 'Deprecation warning: In V 3.0, the default Newton solver setup will change ' + \
              'to use the BoundsEnforceLS line search.'

        with assert_warning(DeprecationWarning, msg):
            prob.final_setup()

<<<<<<< HEAD
    def test_solve_subsystems_deprecation(self):
        """ Feature test for slotting a Newton solver and using it to solve
        Sellar.
        """
        import openmdao.api as om
        from openmdao.test_suite.components.sellar import SellarDerivatives

        prob = om.Problem(model=SellarDerivatives(nonlinear_solver=om.NewtonSolver()))

        msg = 'Deprecation warning: In V 3.x, solve_subsystems must be set by the user.'

        prob.setup()
        with assert_warning(DeprecationWarning, msg):
            prob.run_model()

@unittest.skipUnless(MPI, "MPI is required.")
=======
@unittest.skipUnless(MPI and PETScVector, "MPI and PETSc are required.")
>>>>>>> 640bcc7e
class MPITestCase(unittest.TestCase):
    N_PROCS = 4

    def test_comm_warning(self):

        rank = MPI.COMM_WORLD.rank if MPI is not None else 0

        prob = om.Problem(model=SellarDerivatives(nonlinear_solver=om.NewtonSolver(solve_subsystems=False)))

        prob.setup()

        msg = 'Deprecation warning: In V 3.0, the default Newton solver setup will change ' + \
              'to use the BoundsEnforceLS line search.'
        if rank == 0:
            with assert_warning(DeprecationWarning, msg):
                prob.final_setup()
        else:
            with assert_no_warning(DeprecationWarning, msg):
                prob.final_setup()

class TestNewtonFeatures(unittest.TestCase):

    def test_feature_basic(self):
        import numpy as np

        import openmdao.api as om
        from openmdao.test_suite.components.sellar import SellarDis1withDerivatives, SellarDis2withDerivatives

        prob = om.Problem()
        model = prob.model

        model.add_subsystem('px', om.IndepVarComp('x', 1.0), promotes=['x'])
        model.add_subsystem('pz', om.IndepVarComp('z', np.array([5.0, 2.0])), promotes=['z'])

        model.add_subsystem('d1', SellarDis1withDerivatives(), promotes=['x', 'z', 'y1', 'y2'])
        model.add_subsystem('d2', SellarDis2withDerivatives(), promotes=['z', 'y1', 'y2'])

        model.add_subsystem('obj_cmp', om.ExecComp('obj = x**2 + z[1] + y1 + exp(-y2)',
                                                   z=np.array([0.0, 0.0]), x=0.0),
                            promotes=['obj', 'x', 'z', 'y1', 'y2'])

        model.add_subsystem('con_cmp1', om.ExecComp('con1 = 3.16 - y1'), promotes=['con1', 'y1'])
        model.add_subsystem('con_cmp2', om.ExecComp('con2 = y2 - 24.0'), promotes=['con2', 'y2'])

        model.linear_solver = om.DirectSolver()

        model.nonlinear_solver = om.NewtonSolver(solve_subsystems=False)

        prob.setup()

        prob.run_model()

        assert_rel_error(self, prob['y1'], 25.58830273, .00001)
        assert_rel_error(self, prob['y2'], 12.05848819, .00001)

    def test_feature_maxiter(self):
        import numpy as np

        import openmdao.api as om
        from openmdao.test_suite.components.sellar import SellarDis1withDerivatives, SellarDis2withDerivatives

        prob = om.Problem()
        model = prob.model

        model.add_subsystem('px', om.IndepVarComp('x', 1.0), promotes=['x'])
        model.add_subsystem('pz', om.IndepVarComp('z', np.array([5.0, 2.0])), promotes=['z'])

        model.add_subsystem('d1', SellarDis1withDerivatives(), promotes=['x', 'z', 'y1', 'y2'])
        model.add_subsystem('d2', SellarDis2withDerivatives(), promotes=['z', 'y1', 'y2'])

        model.add_subsystem('obj_cmp', om.ExecComp('obj = x**2 + z[1] + y1 + exp(-y2)',
                                                z=np.array([0.0, 0.0]), x=0.0),
                            promotes=['obj', 'x', 'z', 'y1', 'y2'])

        model.add_subsystem('con_cmp1', om.ExecComp('con1 = 3.16 - y1'), promotes=['con1', 'y1'])
        model.add_subsystem('con_cmp2', om.ExecComp('con2 = y2 - 24.0'), promotes=['con2', 'y2'])

        model.linear_solver = om.DirectSolver()

        nlgbs = model.nonlinear_solver = om.NewtonSolver(solve_subsystems=False)
        nlgbs.options['maxiter'] = 2

        prob.setup()

        prob.run_model()

        assert_rel_error(self, prob['y1'], 25.5878516779, .00001)
        assert_rel_error(self, prob['y2'], 12.0607416105, .00001)

    def test_feature_rtol(self):
        import numpy as np

        import openmdao.api as om
        from openmdao.test_suite.components.sellar import SellarDis1withDerivatives, SellarDis2withDerivatives

        prob = om.Problem()
        model = prob.model

        model.add_subsystem('px', om.IndepVarComp('x', 1.0), promotes=['x'])
        model.add_subsystem('pz', om.IndepVarComp('z', np.array([5.0, 2.0])), promotes=['z'])

        model.add_subsystem('d1', SellarDis1withDerivatives(), promotes=['x', 'z', 'y1', 'y2'])
        model.add_subsystem('d2', SellarDis2withDerivatives(), promotes=['z', 'y1', 'y2'])

        model.add_subsystem('obj_cmp', om.ExecComp('obj = x**2 + z[1] + y1 + exp(-y2)',
                                                z=np.array([0.0, 0.0]), x=0.0),
                            promotes=['obj', 'x', 'z', 'y1', 'y2'])

        model.add_subsystem('con_cmp1', om.ExecComp('con1 = 3.16 - y1'), promotes=['con1', 'y1'])
        model.add_subsystem('con_cmp2', om.ExecComp('con2 = y2 - 24.0'), promotes=['con2', 'y2'])

        model.linear_solver = om.DirectSolver()

        nlgbs = model.nonlinear_solver = om.NewtonSolver(solve_subsystems=False)
        nlgbs.options['rtol'] = 1e-3

        prob.setup()

        prob.run_model()

        assert_rel_error(self, prob['y1'], 25.5878516779, .00001)
        assert_rel_error(self, prob['y2'], 12.0607416105, .00001)

    def test_feature_atol(self):
        import numpy as np

        import openmdao.api as om
        from openmdao.test_suite.components.sellar import SellarDis1withDerivatives, SellarDis2withDerivatives

        prob = om.Problem()
        model = prob.model

        model.add_subsystem('px', om.IndepVarComp('x', 1.0), promotes=['x'])
        model.add_subsystem('pz', om.IndepVarComp('z', np.array([5.0, 2.0])), promotes=['z'])

        model.add_subsystem('d1', SellarDis1withDerivatives(), promotes=['x', 'z', 'y1', 'y2'])
        model.add_subsystem('d2', SellarDis2withDerivatives(), promotes=['z', 'y1', 'y2'])

        model.add_subsystem('obj_cmp', om.ExecComp('obj = x**2 + z[1] + y1 + exp(-y2)',
                                                z=np.array([0.0, 0.0]), x=0.0),
                            promotes=['obj', 'x', 'z', 'y1', 'y2'])

        model.add_subsystem('con_cmp1', om.ExecComp('con1 = 3.16 - y1'), promotes=['con1', 'y1'])
        model.add_subsystem('con_cmp2', om.ExecComp('con2 = y2 - 24.0'), promotes=['con2', 'y2'])

        model.linear_solver = om.DirectSolver()

        nlgbs = model.nonlinear_solver = om.NewtonSolver(solve_subsystems=False)
        nlgbs.options['atol'] = 1e-4

        prob.setup()

        prob.run_model()

        assert_rel_error(self, prob['y1'], 25.5882856302, .00001)
        assert_rel_error(self, prob['y2'], 12.05848819, .00001)

    def test_feature_linear_solver(self):
        import numpy as np

        import openmdao.api as om
        from openmdao.test_suite.components.sellar import SellarDis1withDerivatives, \
             SellarDis2withDerivatives

        prob = om.Problem()
        model = prob.model

        model.add_subsystem('px', om.IndepVarComp('x', 1.0), promotes=['x'])
        model.add_subsystem('pz', om.IndepVarComp('z', np.array([5.0, 2.0])), promotes=['z'])

        model.add_subsystem('d1', SellarDis1withDerivatives(), promotes=['x', 'z', 'y1', 'y2'])
        model.add_subsystem('d2', SellarDis2withDerivatives(), promotes=['z', 'y1', 'y2'])

        model.add_subsystem('obj_cmp', om.ExecComp('obj = x**2 + z[1] + y1 + exp(-y2)',
                                                z=np.array([0.0, 0.0]), x=0.0),
                            promotes=['obj', 'x', 'z', 'y1', 'y2'])

        model.add_subsystem('con_cmp1', om.ExecComp('con1 = 3.16 - y1'), promotes=['con1', 'y1'])
        model.add_subsystem('con_cmp2', om.ExecComp('con2 = y2 - 24.0'), promotes=['con2', 'y2'])

        model.linear_solver = om.LinearBlockGS()

        nlgbs = model.nonlinear_solver = om.NewtonSolver(solve_subsystems=False)

        nlgbs.linear_solver = om.DirectSolver()

        prob.setup()

        prob.run_model()

        assert_rel_error(self, prob['y1'], 25.58830273, .00001)
        assert_rel_error(self, prob['y2'], 12.05848819, .00001)

    def test_feature_max_sub_solves(self):
        import numpy as np

        import openmdao.api as om
        from openmdao.test_suite.components.double_sellar import SubSellar

        prob = om.Problem()
        model = prob.model

        model.add_subsystem('g1', SubSellar())
        model.add_subsystem('g2', SubSellar())

        model.connect('g1.y2', 'g2.x')
        model.connect('g2.y2', 'g1.x')

        # Converge the outer loop with Gauss Seidel, with a looser tolerance.
        model.nonlinear_solver = om.NewtonSolver()
        model.linear_solver = om.DirectSolver()

        g1 = model.g1
        g1.nonlinear_solver = om.NewtonSolver(solve_subsystems=False)
        g1.nonlinear_solver.options['rtol'] = 1.0e-5
        g1.linear_solver = om.DirectSolver()

        g2 = model.g2
        g2.nonlinear_solver = om.NewtonSolver(solve_subsystems=False)
        g2.nonlinear_solver.options['rtol'] = 1.0e-5
        g2.linear_solver = om.DirectSolver()

        model.nonlinear_solver = om.NewtonSolver()
        model.linear_solver = om.ScipyKrylov()

        model.nonlinear_solver.options['solve_subsystems'] = True
        model.nonlinear_solver.options['max_sub_solves'] = 0

        prob.setup()
        prob.run_model()

    def test_feature_err_on_non_converge(self):
        import numpy as np

        import openmdao.api as om
        from openmdao.test_suite.components.sellar import SellarDis1withDerivatives, SellarDis2withDerivatives

        prob = om.Problem()
        model = prob.model

        model.add_subsystem('px', om.IndepVarComp('x', 1.0), promotes=['x'])
        model.add_subsystem('pz', om.IndepVarComp('z', np.array([5.0, 2.0])), promotes=['z'])

        model.add_subsystem('d1', SellarDis1withDerivatives(), promotes=['x', 'z', 'y1', 'y2'])
        model.add_subsystem('d2', SellarDis2withDerivatives(), promotes=['z', 'y1', 'y2'])

        model.add_subsystem('obj_cmp', om.ExecComp('obj = x**2 + z[1] + y1 + exp(-y2)',
                                                z=np.array([0.0, 0.0]), x=0.0),
                            promotes=['obj', 'x', 'z', 'y1', 'y2'])

        model.add_subsystem('con_cmp1', om.ExecComp('con1 = 3.16 - y1'), promotes=['con1', 'y1'])
        model.add_subsystem('con_cmp2', om.ExecComp('con2 = y2 - 24.0'), promotes=['con2', 'y2'])

        model.linear_solver = om.DirectSolver()

        nlgbs = model.nonlinear_solver = om.NewtonSolver(solve_subsystems=False)
        nlgbs.options['maxiter'] = 1
        nlgbs.options['err_on_non_converge'] = True

        prob.setup()

        try:
            prob.run_model()
        except om.AnalysisError:
            pass

    def test_solve_subsystems_basic(self):
        import openmdao.api as om
        from openmdao.test_suite.components.double_sellar import DoubleSellar

        prob = om.Problem(model=DoubleSellar())
        model = prob.model

        g1 = model.g1
        g1.nonlinear_solver = om.NewtonSolver(solve_subsystems=False)
        g1.nonlinear_solver.options['rtol'] = 1.0e-5
        g1.linear_solver = om.DirectSolver()

        g2 = model.g2
        g2.nonlinear_solver = om.NewtonSolver(solve_subsystems=False)
        g2.nonlinear_solver.options['rtol'] = 1.0e-5
        g2.linear_solver = om.DirectSolver()

        model.nonlinear_solver = om.NewtonSolver()
        model.linear_solver = om.ScipyKrylov()

        model.nonlinear_solver.options['solve_subsystems'] = True

        prob.setup()
        prob.run_model()

        assert_rel_error(self, prob['g1.y1'], 0.64, .00001)
        assert_rel_error(self, prob['g1.y2'], 0.80, .00001)
        assert_rel_error(self, prob['g2.y1'], 0.64, .00001)
        assert_rel_error(self, prob['g2.y2'], 0.80, .00001)


if __name__ == "__main__":
    unittest.main()<|MERGE_RESOLUTION|>--- conflicted
+++ resolved
@@ -914,26 +914,7 @@
         with assert_warning(DeprecationWarning, msg):
             prob.final_setup()
 
-<<<<<<< HEAD
-    def test_solve_subsystems_deprecation(self):
-        """ Feature test for slotting a Newton solver and using it to solve
-        Sellar.
-        """
-        import openmdao.api as om
-        from openmdao.test_suite.components.sellar import SellarDerivatives
-
-        prob = om.Problem(model=SellarDerivatives(nonlinear_solver=om.NewtonSolver()))
-
-        msg = 'Deprecation warning: In V 3.x, solve_subsystems must be set by the user.'
-
-        prob.setup()
-        with assert_warning(DeprecationWarning, msg):
-            prob.run_model()
-
-@unittest.skipUnless(MPI, "MPI is required.")
-=======
 @unittest.skipUnless(MPI and PETScVector, "MPI and PETSc are required.")
->>>>>>> 640bcc7e
 class MPITestCase(unittest.TestCase):
     N_PROCS = 4
 
