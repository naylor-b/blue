"""Define the base Solver, NonlinearSolver, and LinearSolver classes."""

import os
import pprint
import re
import sys
import weakref

import numpy as np

from openmdao.core.analysis_error import AnalysisError
from openmdao.recorders.recording_iteration_stack import Recording
from openmdao.recorders.recording_manager import RecordingManager
from openmdao.utils.mpi import MPI
from openmdao.utils.options_dictionary import OptionsDictionary
from openmdao.utils.record_util import create_local_meta, check_path
from openmdao.core.component import Component

_emptyset = set()


class SolverInfo(object):
    """
    Communal object for storing some formatting for solver iprint.

    Attributes
    ----------
    prefix : str
        Prefix to prepend during this iprint.
    stack : List
        List of strings; strings are popped and appended as needed.
    """

    def __init__(self):
        """
        Initialize.
        """
        self.prefix = ""
        self.stack = []

    def clear(self):
        """
        Clear out the iprint stack, in case something is left over from a handled exception.
        """
        self.prefix = ""
        self.stack = []

    def pop(self):
        """
        Remove one level of solver depth in the printing.
        """
        last_string = self.stack.pop()
        nchar = len(last_string)
        self.prefix = self.prefix[:-nchar]

    def append_solver(self):
        """
        Add a new level for the main solver in a group.
        """
        new_str = '+  '
        self.prefix += new_str
        self.stack.append(new_str)

    def append_subsolver(self):
        """
        Add a new level for any sub-solver for your solver.
        """
        new_str = '|  '
        self.prefix += new_str
        self.stack.append(new_str)

    def append_precon(self):
        """
        Add a new level for any preconditioner to a linear solver.
        """
        new_str = '| precon:'
        self.prefix += new_str
        self.stack.append(new_str)

    def save_cache(self):
        """
        Save prefix and stack so that they can be restored later in event of an exception recovery.

        Returns
        -------
        tuple(str, list)
            cache of current stack
        """
        return (self.prefix, self.stack)

    def restore_cache(self, cache):
        """
        Restore previously saved iprint stack names.

        Parameters
        ----------
        cache : tuple(str, list)
            cache of current stack
        """
        self.prefix, self.stack = cache


class Solver(object):
    """
    Base solver class.

    This class is subclassed by NonlinearSolver and LinearSolver,
    which are in turn subclassed by actual solver implementations.

    Attributes
    ----------
    _system : <System>
        Pointer to the owning system.
    _depth : int
        How many subsolvers deep this solver is (0 means not a subsolver).
    _vec_names : [str, ...]
        List of right-hand-side (RHS) vector names.
    _mode : str
        'fwd' or 'rev', applicable to linear solvers only.
    _iter_count : int
        Number of iterations for the current invocation of the solver.
    _rec_mgr : <RecordingManager>
        object that manages all recorders added to this solver
    cite : str
        Listing of relevant citations that should be referenced when
        publishing work that uses this class.
    options : <OptionsDictionary>
        Options dictionary.
    recording_options : <OptionsDictionary>
        Recording options dictionary.
    supports : <OptionsDictionary>
        Options dictionary describing what features are supported by this
        solver.
    _filtered_vars_to_record: Dict
        Dict of list of var names to record
    _norm0: float
        Normalization factor
    _problem_meta : dict
        Problem level metadata.
    """

    # Object to store some formatting for iprint that is shared across all solvers.
    SOLVER = 'base_solver'

    def __init__(self, **kwargs):
        """
        Initialize all attributes.

        Parameters
        ----------
        **kwargs : dict of keyword arguments
            Keyword arguments that will be mapped into the Solver options.
        """
        self._system = None
        self._depth = 0
        self._vec_names = None
        self._mode = 'fwd'
        self._iter_count = 0
        self._problem_meta = None

        # Solver options
        self.options = OptionsDictionary(parent_name=self.msginfo)
        self.options.declare('maxiter', types=int, default=10,
                             desc='maximum number of iterations')
        self.options.declare('atol', default=1e-10,
                             desc='absolute error tolerance')
        self.options.declare('rtol', default=1e-10,
                             desc='relative error tolerance')
        self.options.declare('iprint', types=int, default=1,
                             desc='whether to print output')
        self.options.declare('err_on_non_converge', types=bool, default=False,
                             desc="When True, AnalysisError will be raised if we don't converge.")

        # Case recording options
        self.recording_options = OptionsDictionary(parent_name=self.msginfo)
        self.recording_options.declare('record_abs_error', types=bool, default=True,
                                       desc='Set to True to record absolute error at the \
                                       solver level')
        self.recording_options.declare('record_rel_error', types=bool, default=True,
                                       desc='Set to True to record relative error at the \
                                       solver level')
        self.recording_options.declare('record_inputs', types=bool, default=True,
                                       desc='Set to True to record inputs at the solver level')
        self.recording_options.declare('record_outputs', types=bool, default=True,
                                       desc='Set to True to record outputs at the solver level')
        self.recording_options.declare('record_solver_residuals', types=bool, default=False,
                                       desc='Set to True to record residuals at the solver level')
        self.recording_options.declare('record_metadata', types=bool, desc='Deprecated. Recording '
                                       'of metadata will always be done',
                                       deprecation="The recording option, record_metadata, on "
                                       "Solver is "
                                       "deprecated. Recording of metadata will always be done",
                                       default=True)
        self.recording_options.declare('includes', types=list, default=['*'],
                                       desc="Patterns for variables to include in recording. \
                                       Paths are relative to solver's Group. \
                                       Uses fnmatch wildcards")
        self.recording_options.declare('excludes', types=list, default=[],
                                       desc="Patterns for vars to exclude in recording. \
                                       (processed post-includes) \
                                       Paths are relative to solver's Group. \
                                       Uses fnmatch wildcards"
                                       )
        # Case recording related
        self._filtered_vars_to_record = {}
        self._norm0 = 0.0

        # What the solver supports.
        self.supports = OptionsDictionary(parent_name=self.msginfo)
        self.supports.declare('gradients', types=bool, default=False)
        self.supports.declare('implicit_components', types=bool, default=False)

        self._declare_options()
        self.options.update(kwargs)

        self._rec_mgr = RecordingManager()

        self.cite = ""

    @property
    def msginfo(self):
        """
        Return info to prepend to messages.

        Returns
        -------
        str
            Info to prepend to messages.
        """
        if self._system is None:
            return type(self).__name__
        return '{} in {}'.format(type(self).__name__, self._system().msginfo)

    @property
    def _recording_iter(self):
        if self._problem_meta is None:
            raise RuntimeError(f"{self.msginfo}: Can't access recording_iter because "
                               "_setup_solvers has not been called.")
        return self._problem_meta['recording_iter']

    @property
    def _solver_info(self):
        if self._problem_meta is None:
            raise RuntimeError(f"{self.msginfo}: Can't access solver_info because _setup_solvers "
                               "has not been called.")
        return self._problem_meta['solver_info']

    def _assembled_jac_solver_iter(self):
        """
        Return an empty generator of lin solvers using assembled jacs.
        """
        for i in ():
            yield

    def add_recorder(self, recorder):
        """
        Add a recorder to the solver's RecordingManager.

        Parameters
        ----------
        recorder : <CaseRecorder>
           A recorder instance to be added to RecManager.
        """
        if MPI:
            raise RuntimeError(
                "Recording of Solvers when running parallel code is not supported yet")
        self._rec_mgr.append(recorder)

    def _declare_options(self):
        """
        Declare options before kwargs are processed in the init method.

        This is optionally implemented by subclasses of Solver.
        """
        pass

    def _setup_solvers(self, system, depth):
        """
        Assign system instance, set depth, and optionally perform setup.

        Parameters
        ----------
        system : <System>
            pointer to the owning system.
        depth : int
            depth of the current system (already incremented).
        """
        self._system = weakref.ref(system)
        self._depth = depth
        self._problem_meta = system._problem_meta

        if system.pathname:
            parent_name = self.msginfo
            self.options._parent_name = parent_name
            self.recording_options._parent_name = parent_name
            self.supports._parent_name = parent_name

        if isinstance(self, LinearSolver) and not system._use_derivatives:
            return

        self._rec_mgr.startup(self)
        self._rec_mgr.record_metadata(self)

        myoutputs = myresiduals = myinputs = []
        incl = self.recording_options['includes']
        excl = self.recording_options['excludes']

        # doesn't matter if we're a linear or nonlinear solver.  The names for
        # inputs, outputs, and residuals are the same for both the 'linear' and 'nonlinear'
        # vectors.
        if system.pathname:
            incl = ['.'.join((system.pathname, i)) for i in incl]
            excl = ['.'.join((system.pathname, i)) for i in excl]

        if self.recording_options['record_solver_residuals']:
            myresiduals = [n for n in system._residuals._abs_iter() if check_path(n, incl, excl)]

        if self.recording_options['record_outputs']:
            myoutputs = [n for n in system._outputs._abs_iter() if check_path(n, incl, excl)]

        if self.recording_options['record_inputs']:
            myinputs = [n for n in system._inputs._abs_iter() if check_path(n, incl, excl)]

        self._filtered_vars_to_record = {
            'input': myinputs,
            'output': myoutputs,
            'residual': myresiduals
        }

    def _set_solver_print(self, level=2, type_='all'):
        """
        Control printing for solvers and subsolvers in the model.

        Parameters
        ----------
        level : int
            iprint level. Set to 2 to print residuals each iteration; set to 1
            to print just the iteration totals; set to 0 to disable all printing
            except for failures, and set to -1 to disable all printing including failures.
        type_ : str
            Type of solver to set: 'LN' for linear, 'NL' for nonlinear, or 'all' for all.
        """
        self.options['iprint'] = level

    def _mpi_print(self, iteration, abs_res, rel_res):
        """
        Print residuals from an iteration.

        Parameters
        ----------
        iteration : int
            iteration counter, 0-based.
        abs_res : float
            current absolute residual norm.
        rel_res : float
            current relative residual norm.
        """
        if (self.options['iprint'] == 2 and self._system().comm.rank == 0):

            prefix = self._solver_info.prefix
            solver_name = self.SOLVER

            if prefix.endswith('precon:'):
                solver_name = solver_name[3:]

            print_str = prefix + solver_name
            print_str += ' %d ; %.9g %.9g' % (iteration, abs_res, rel_res)
            print(print_str)

    def _mpi_print_header(self):
        """
        Print header text before solving.
        """
        pass

    def _iter_initialize(self):
        """
        Perform any necessary pre-processing operations.

        Returns
        -------
        float
            initial error.
        float
            error at the first iteration.
        """
        pass

    def _run_apply(self):
        """
        Run the appropriate apply method on the system.
        """
        pass

    def _linearize(self):
        """
        Perform any required linearization operations such as matrix factorization.
        """
        pass

    def _linearize_children(self):
        """
        Return a flag that is True when we need to call linearize on our subsystems' solvers.

        Returns
        -------
        boolean
            Flag for indicating child linerization
        """
        return True

    def __str__(self):
        """
        Return a string representation of the solver.

        Returns
        -------
        str
            String representation of the solver.
        """
        return self.SOLVER

    def record_iteration(self, **kwargs):
        """
        Record an iteration of the current Solver.

        Parameters
        ----------
        **kwargs : dict
            Keyword arguments (used for abs and rel error).
        """
        if not self._rec_mgr._recorders:
            return

        metadata = create_local_meta(self.SOLVER)

        # Get the data
        data = {
            'abs': kwargs.get('abs') if self.recording_options['record_abs_error'] else None,
            'rel': kwargs.get('rel') if self.recording_options['record_rel_error'] else None,
            'input': {},
            'output': {},
            'residual': {}
        }

        system = self._system()
        vec_name = 'nonlinear' if isinstance(self, NonlinearSolver) else 'linear'
        filt = self._filtered_vars_to_record
        parallel = self._rec_mgr._check_parallel() if system.comm.size > 1 else False

        if self.recording_options['record_outputs']:
            data['output'] = system._retrieve_data_of_kind(filt, 'output', vec_name, parallel)

        if self.recording_options['record_inputs']:
            data['input'] = system._retrieve_data_of_kind(filt, 'input', vec_name, parallel)

        if self.recording_options['record_solver_residuals']:
            data['residual'] = system._retrieve_data_of_kind(filt, 'residual', vec_name, parallel)

        self._rec_mgr.record_iteration(self, data, metadata)

    def cleanup(self):
        """
        Clean up resources prior to exit.
        """
        # shut down all recorders
        self._rec_mgr.shutdown()

    def _set_complex_step_mode(self, active):
        """
        Turn on or off complex stepping mode.

        Recurses to turn on or off complex stepping mode in all subsystems and their vectors.

        Parameters
        ----------
        active : bool
            Complex mode flag; set to True prior to commencing complex step.
        """
        pass

    def _disallow_distrib_solve(self):
        """
        Raise an exception if our system or any subsystems are distributed or non-local.
        """
        s = self._system()
        if s.comm.size == 1:
            return

        from openmdao.core.group import Group
        if (isinstance(s, Group) and (s._has_distrib_vars or s._contains_parallel_group)) or \
           (isinstance(s, Component) and s.options['distributed']):
            msg = "{} linear solver in {} cannot be used in or above a ParallelGroup or a " + \
                "distributed component."
            raise RuntimeError(msg.format(type(self).__name__, s.msginfo))


class NonlinearSolver(Solver):
    """
    Base class for nonlinear solvers.

    Attributes
    ----------
    _err_cache : dict
        Dictionary holding input and output vectors at start of iteration, if requested.
    """

    def __init__(self, **kwargs):
        """
        Initialize all attributes.

        Parameters
        ----------
        **kwargs : dict
            options dictionary.
        """
<<<<<<< HEAD
        super(NonlinearSolver, self).__init__(**kwargs)
        self._err_cache = {}
=======
        super().__init__(**kwargs)
        self._err_cache = OrderedDict()
>>>>>>> 9ef8e0e9

    def _declare_options(self):
        """
        Declare options before kwargs are processed in the init method.
        """
        self.options.declare('debug_print', types=bool, default=False,
                             desc='If true, the values of input and output variables at '
                                  'the start of iteration are printed and written to a file '
                                  'after a failure to converge.')
        self.options.declare('stall_limit', default=0,
                             desc='Number of iterations after which, if the residual norms are '
                                  'identical within the stall_tol, then terminate as if max '
                                  'iterations were reached. Default is 0, which disables this '
                                  'feature.')
        self.options.declare('stall_tol', default=1e-12,
                             desc='When stall checking is enabled, the threshold below which the '
                                  'residual norm is considered unchanged.')

    def solve(self):
        """
        Run the solver.
        """
        try:
            self._solve()
        except Exception as err:
            if self.options['debug_print']:
                self._print_exc_debug_info()
            raise err

    def _iter_initialize(self):
        """
        Perform any necessary pre-processing operations.

        Returns
        -------
        float
            initial error.
        float
            error at the first iteration.
        """
        system = self._system()
        if self.options['debug_print']:
            self._err_cache['inputs'] = system._inputs._copy_views()
            self._err_cache['outputs'] = system._outputs._copy_views()

        if self.options['maxiter'] > 0:
            self._run_apply()
            norm = self._iter_get_norm()
        else:
            norm = 1.0
        norm0 = norm if norm != 0.0 else 1.0
        return norm0, norm

    def _solve(self):
        """
        Run the iterative solver.
        """
        maxiter = self.options['maxiter']
        atol = self.options['atol']
        rtol = self.options['rtol']
        iprint = self.options['iprint']
        stall_limit = self.options['stall_limit']
        stall_tol = self.options['stall_tol']

        self._mpi_print_header()

        self._iter_count = 0
        norm0, norm = self._iter_initialize()

        self._norm0 = norm0

        self._mpi_print(self._iter_count, norm, norm / norm0)

        stalled = False
        if stall_limit > 0:
            stall_count = 0
            stall_norm = norm0

        while self._iter_count < maxiter and norm > atol and norm / norm0 > rtol and not stalled:
            with Recording(type(self).__name__, self._iter_count, self) as rec:
                self._single_iteration()
                self._iter_count += 1
                self._run_apply()
                norm = self._iter_get_norm()

                # Save the norm values in the context manager so they can also be recorded.
                rec.abs = norm
                if norm0 == 0:
                    norm0 = 1
                rec.rel = norm / norm0

                # Check if convergence is stalled.
                if stall_limit > 0:
                    rel_norm = rec.rel
                    norm_diff = np.abs(stall_norm - rel_norm)
                    if norm_diff <= stall_tol:
                        stall_count += 1
                        if stall_count >= stall_limit:
                            stalled = True
                    else:
                        stall_count = 0
                        stall_norm = rel_norm

            self._mpi_print(self._iter_count, norm, norm / norm0)

        system = self._system()
        if system.comm.rank == 0 or os.environ.get('USE_PROC_FILES'):
            prefix = self._solver_info.prefix + self.SOLVER

            # Solver terminated early because a Nan in the norm doesn't satisfy the while-loop
            # conditionals.
            if np.isinf(norm) or np.isnan(norm):
                msg = "Solver '{}' on system '{}': residuals contain 'inf' or 'NaN' after {} " + \
                      "iterations."
                if iprint > -1:
                    print(prefix + msg.format(self.SOLVER, system.pathname,
                                              self._iter_count))

                # Raise AnalysisError if requested.
                if self.options['err_on_non_converge']:
                    raise AnalysisError(msg.format(self.SOLVER, system.pathname,
                                                   self._iter_count))

            # Solver hit maxiter without meeting desired tolerances.
            # Or solver stalled.
            elif (norm > atol and norm / norm0 > rtol) or stalled:

                if stalled:
                    msg = "Solver '{}' on system '{}' stalled after {} iterations."
                else:
                    msg = "Solver '{}' on system '{}' failed to converge in {} iterations."

                if iprint > -1:
                    print(prefix + msg.format(self.SOLVER, system.pathname,
                                              self._iter_count))

                # Raise AnalysisError if requested.
                if self.options['err_on_non_converge']:
                    raise AnalysisError(msg.format(self.SOLVER, system.pathname,
                                                   self._iter_count))

            # Solver converged
            elif iprint == 1:
                print(prefix + ' Converged in {} iterations'.format(self._iter_count))
            elif iprint == 2:
                print(prefix + ' Converged')

    def _run_apply(self):
        """
        Run the apply_nonlinear method on the system.
        """
        self._recording_iter.push(('_run_apply', 0))
        try:
            self._system()._apply_nonlinear()
        finally:
            self._recording_iter.pop()

    def _iter_get_norm(self):
        """
        Return the norm of the residual.

        Returns
        -------
        float
            norm.
        """
        return self._system()._residuals.get_norm()

    def _disallow_discrete_outputs(self):
        """
        Raise an exception if any discrete outputs exist in our System.
        """
        if self._system()._var_allprocs_discrete['output']:
            raise RuntimeError("%s has a %s solver and contains discrete outputs %s." %
                               (self._system().msginfo, type(self).__name__,
                                sorted(self._system()._var_allprocs_discrete['output'])))

    def _print_exc_debug_info(self):
        coord = self._recording_iter.get_formatted_iteration_coordinate()

        out_strs = ["\n# Inputs and outputs at start of iteration '%s':\n" % coord]
        for vec_type, views in self._err_cache.items():
            out_strs.append('\n# nonlinear %s\n' % vec_type)
            out_strs.append(pprint.pformat(views))
            out_strs.append('\n')

        out_str = ''.join(out_strs)
        print(out_str)

        rank = MPI.COMM_WORLD.rank if MPI is not None else 0
        filename = 'solver_errors.%d.out' % rank

        with open(filename, 'a') as f:
            f.write(out_str)
            print("Inputs and outputs at start of iteration have been "
                  "saved to '%s'." % filename)
            sys.stdout.flush()

    def _gs_iter(self):
        """
        Perform a Gauss-Seidel iteration over this Solver's subsystems.
        """
        system = self._system()
        for subsys, _ in system._subsystems_allprocs.values():
            system._transfer('nonlinear', 'fwd', subsys.name)

            if subsys._is_local:
                try:
                    subsys._solve_nonlinear()
                except AnalysisError as err:
                    if 'reraise_child_analysiserror' not in self.options or \
                            self.options['reraise_child_analysiserror']:
                        raise err


class LinearSolver(Solver):
    """
    Base class for linear solvers.

    Attributes
    ----------
    _rel_systems : set of str
        Names of systems relevant to the current solve.
    _assembled_jac : AssembledJacobian or None
        If not None, the AssembledJacobian instance used by this solver.
    _neg : bool
        Currently does nothing.
    """

    def __init__(self, **kwargs):
        """
        Initialize all attributes.

        Parameters
        ----------
        **kwargs : dict
            options dictionary.
        """
        self._rel_systems = None
        self._assembled_jac = None
<<<<<<< HEAD
        self._neg = False
        super(LinearSolver, self).__init__(**kwargs)
=======
        super().__init__(**kwargs)
>>>>>>> 9ef8e0e9

    def _assembled_jac_solver_iter(self):
        """
        Return a generator of linear solvers using assembled jacs.
        """
        if self.options['assemble_jac']:
            yield self

    def add_recorder(self, recorder):
        """
        Add a recorder to the solver's RecordingManager.

        Parameters
        ----------
        recorder : <CaseRecorder>
           A recorder instance to be added to RecManager.
        """
        raise RuntimeError('Recording is not supported on Linear Solvers.')

    def _declare_options(self):
        """
        Declare options before kwargs are processed in the init method.
        """
        self.options.declare('assemble_jac', default=False, types=bool,
                             desc='Activates use of assembled jacobian by this solver.')

        self.supports.declare('assembled_jac', types=bool, default=True)

    def _setup_solvers(self, system, depth):
        """
        Assign system instance, set depth, and optionally perform setup.

        Parameters
        ----------
        system : <System>
            pointer to the owning system.
        depth : int
            depth of the current system (already incremented).
        """
        super()._setup_solvers(system, depth)
        if self.options['assemble_jac'] and not self.supports['assembled_jac']:
            raise RuntimeError("Linear solver %s doesn't support assembled "
                               "jacobians." % self.msginfo)

    def solve(self, vec_names, mode, rel_systems=None):
        """
        Run the solver.

        Parameters
        ----------
        vec_names : [str, ...]
            list of names of the right-hand-side vectors.
        mode : str
            'fwd' or 'rev'.
        rel_systems : set of str
            Set of names of relevant systems based on the current linear solve.
        """
        raise NotImplementedError("class %s does not implement solve()." % (type(self).__name__))

    def _solve(self):
        """
        Run the iterative solver.
        """
        maxiter = self.options['maxiter']
        atol = self.options['atol']
        rtol = self.options['rtol']
        iprint = self.options['iprint']

        self._mpi_print_header()

        self._iter_count = 0
        norm0, norm = self._iter_initialize()

        self._norm0 = norm0

        self._mpi_print(self._iter_count, norm, norm / norm0)

        while self._iter_count < maxiter and norm > atol and norm / norm0 > rtol:
            with Recording(type(self).__name__, self._iter_count, self) as rec:
                self._single_iteration()
                self._iter_count += 1
                self._run_apply()
                norm = self._iter_get_norm()

                # Save the norm values in the context manager so they can also be recorded.
                rec.abs = norm
                if norm0 == 0:
                    norm0 = 1
                rec.rel = norm / norm0

            self._mpi_print(self._iter_count, norm, norm / norm0)

        system = self._system()
        if system.comm.rank == 0 or os.environ.get('USE_PROC_FILES'):
            prefix = self._solver_info.prefix + self.SOLVER

            # Solver terminated early because a Nan in the norm doesn't satisfy the while-loop
            # conditionals.
            if np.isinf(norm) or np.isnan(norm):
                msg = "Solver '{}' on system '{}': residuals contain 'inf' or 'NaN' after {} " + \
                      "iterations."
                if iprint > -1:
                    print(prefix + msg.format(self.SOLVER, system.pathname,
                                              self._iter_count))

                # Raise AnalysisError if requested.
                if self.options['err_on_non_converge']:
                    raise AnalysisError(msg.format(self.SOLVER, system.pathname,
                                                   self._iter_count))

            # Solver hit maxiter without meeting desired tolerances.
            elif (norm > atol and norm / norm0 > rtol):
                msg = "Solver '{}' on system '{}' failed to converge in {} iterations."

                if iprint > -1:
                    print(prefix + msg.format(self.SOLVER, system.pathname,
                                              self._iter_count))

                # Raise AnalysisError if requested.
                if self.options['err_on_non_converge']:
                    raise AnalysisError(msg.format(self.SOLVER, system.pathname,
                                                   self._iter_count))

            # Solver converged
            elif iprint == 1:
                print(prefix + ' Converged in {} iterations'.format(self._iter_count))
            elif iprint == 2:
                print(prefix + ' Converged')

    def _run_apply(self):
        """
        Run the apply_linear method on the system.
        """
        self._recording_iter.push(('_run_apply', 0))

        system = self._system()
        scope_out, scope_in = system._get_scope()
        if self._neg:
            self._set_neg_mode(True)
        try:
            system._apply_linear(self._assembled_jac, self._vec_names, self._rel_systems,
                                 self._mode, scope_out, scope_in, self._neg)
        finally:
            self._recording_iter.pop()
            if self._neg:
                self._set_neg_mode(False)

    def _set_neg_mode(self, neg):
        system = self._system()
        for vec_name in self._vec_names:
            if self._mode == 'fwd':
                system._vectors['residual'][vec_name]._negative_mode(neg)
            else:  # rev
                system._vectors['input'][vec_name]._negative_mode(neg)
                system._vectors['output'][vec_name]._negative_mode(neg)


class BlockLinearSolver(LinearSolver):
    """
    A base class for LinearBlockGS and LinearBlockJac.
    """

    def _declare_options(self):
        """
        Declare options before kwargs are processed in the init method.
        """
        super()._declare_options()
        self.supports['assembled_jac'] = False

    def _setup_solvers(self, system, depth):
        """
        Assign system instance, set depth, and optionally perform setup.

        Parameters
        ----------
        system : <System>
            pointer to the owning system.
        depth : int
            depth of the current system (already incremented).
        """
        super()._setup_solvers(system, depth)
        if system._use_derivatives:
            self._create_rhs_vecs()

    def _create_rhs_vecs(self):
        self._rhs_vecs = rhs = {}
        system = self._system()
        for vec_name in system._lin_rel_vec_name_list:
            rhs[vec_name] = {}
            if self._mode == 'fwd':
                rhs[vec_name][None] = system._vectors['residual'][vec_name].asarray(copy=True)
            else:
                rhs[vec_name][None] = system._vectors['output'][vec_name].asarray(copy=True)

    def _update_rhs_vecs(self):
        system = self._system()
        for vec_name in system._lin_rel_vec_name_list:
            if self._mode == 'fwd':
                self._rhs_vecs[vec_name][None][:] = system._vectors['residual'][vec_name].asarray()
            else:
                self._rhs_vecs[vec_name][None][:] = system._vectors['output'][vec_name].asarray()

    def _set_complex_step_mode(self, active):
        """
        Turn on or off complex stepping mode.

        Recurses to turn on or off complex stepping mode in all subsystems and their vectors.

        Parameters
        ----------
        active : bool
            Complex mode flag; set to True prior to commencing complex step.
        """
        for vec_name in self._system()._lin_rel_vec_name_list:
            if active:
                self._rhs_vecs[vec_name][None] = self._rhs_vecs[vec_name][None].astype(np.complex)
            else:
                self._rhs_vecs[vec_name][None] = self._rhs_vecs[vec_name][None].real

    def _iter_initialize(self):
        """
        Perform any necessary pre-processing operations.

        Returns
        -------
        float
            initial error.
        float
            error at the first iteration.
        """
        self._update_rhs_vecs()
        if self.options['maxiter'] > 1:
            self._run_apply()
            norm = self._iter_get_norm()
        else:
            norm = 1.0
        norm0 = norm if norm != 0.0 else 1.0
        return norm0, norm

    def _iter_get_norm(self):
        """
        Return the norm of the residual.

        Note: This has the side effect of modifying the residual vector in fwd mode
        and the output vector in rev mode.

        Returns
        -------
        float
            norm.
        """
        system = self._system()

        if self._mode == 'fwd':
            b_vecs = system._vectors['residual']
        else:  # rev
            b_vecs = system._vectors['output']

        norm = 0
        for vec_name in system._lin_rel_vec_name_list:
            b_vecs[vec_name].isub(self._rhs_vecs[vec_name][None])
            norm += b_vecs[vec_name].get_norm()**2

        return norm ** 0.5

    def solve(self, vec_names, mode, rel_systems=None):
        """
        Run the solver.

        Parameters
        ----------
        vec_names : [str, ...]
            list of names of the right-hand-side vectors.
        mode : str
            'fwd' or 'rev'.
        rel_systems : set of str
            Set of names of relevant systems based on the current linear solve.
        """
        self._vec_names = vec_names
        self._rel_systems = rel_systems
        self._mode = mode
        self._solve()<|MERGE_RESOLUTION|>--- conflicted
+++ resolved
@@ -514,13 +514,8 @@
         **kwargs : dict
             options dictionary.
         """
-<<<<<<< HEAD
-        super(NonlinearSolver, self).__init__(**kwargs)
+        super().__init__(**kwargs)
         self._err_cache = {}
-=======
-        super().__init__(**kwargs)
-        self._err_cache = OrderedDict()
->>>>>>> 9ef8e0e9
 
     def _declare_options(self):
         """
@@ -761,12 +756,8 @@
         """
         self._rel_systems = None
         self._assembled_jac = None
-<<<<<<< HEAD
         self._neg = False
-        super(LinearSolver, self).__init__(**kwargs)
-=======
         super().__init__(**kwargs)
->>>>>>> 9ef8e0e9
 
     def _assembled_jac_solver_iter(self):
         """
