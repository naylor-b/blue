--- conflicted
+++ resolved
@@ -31,13 +31,9 @@
         list of recorders that have been added to this system.
     options : <OptionsDictionary>
         options dictionary.
-<<<<<<< HEAD
-
-=======
     supports : <OptionsDictionary>
         options dictionary describing what features are supported by this
         solver.
->>>>>>> bc641a2e
     """
 
     SOLVER = 'base_solver'
