import unittest

import numpy as np

import openmdao.api as om
from openmdao.utils.array_utils import evenly_distrib_idxs
from openmdao.utils.assert_utils import assert_near_equal
from openmdao.utils.mpi import MPI

try:
    from openmdao.parallel_api import PETScVector
except ImportError:
    PETScVector = None


class TestVector(unittest.TestCase):

    def test_keys(self):
        p = om.Problem()
        comp = om.IndepVarComp()
        comp.add_output('v1', val=1.0)
        comp.add_output('v2', val=2.0)
        p.model.add_subsystem('des_vars', comp, promotes=['*'])
        p.setup()
        p.final_setup()

        keys = sorted(p.model._outputs.keys())
        expected = ['des_vars.v1', 'des_vars.v2']

        self.assertListEqual(keys, expected, msg='keys() is not returning the expected names')

    def test_iter(self):
        p = om.Problem()
        comp = om.IndepVarComp()
        comp.add_output('v1', val=1.0)
        comp.add_output('v2', val=2.0)
        p.model.add_subsystem('des_vars', comp, promotes=['*'])
        p.setup()
        p.final_setup()

        outputs = [n for n in p.model._outputs]
        expected = ['des_vars.v1', 'des_vars.v2']

        self.assertListEqual(outputs, expected, msg='Iter is not returning the expected names')

    def test_dot(self):
        p = om.Problem()
        comp = om.IndepVarComp()
        comp.add_output('v1', val=1.0)
        comp.add_output('v2', val=2.0)
        p.model.add_subsystem('des_vars', comp, promotes=['*'])
        p.setup()
        p.final_setup()

        resids = p.model._vectors['residual']['nonlinear']
        resids.set_val(3.)

        self.assertEqual(resids.dot(p.model._outputs), 9.)


A = np.array([[1.0, 8.0, 0.0], [-1.0, 10.0, 2.0], [3.0, 100.5, 1.0]])


class DistribQuadtric(om.ImplicitComponent):
    def initialize(self):
        self.options['distributed'] = True
        self.options.declare('size', types=int, default=1,
            desc="Size of input and output vectors.")

    def setup(self):
        comm = self.comm
        rank = comm.rank

        size_total = self.options['size']

        # Distribute x and y vectors across each processor as evenly as possible
        sizes, offsets = evenly_distrib_idxs(comm.size, size_total)
        start = offsets[rank]
        end = start + sizes[rank]
        self.size_local = size_local = sizes[rank]

        # Get the local slice of A that this processor will be working with
        self.A_local = A[start:end,:]

        self.add_input('x', np.ones(size_local, float),
                       src_indices=np.arange(start, end, dtype=int))

        self.add_output('y', np.ones(size_local, float))

    def apply_nonlinear(self, inputs, outputs, residuals):
        x = inputs['x']
        y = outputs['y']
        r = residuals['y']
        for i in range(self.size_local):
            r[i] = self.A_local[i, 0] * y[i]**2 + self.A_local[i, 1] * y[i] \
            + self.A_local[i, 2] - x[i]

    def solve_nonlinear(self, inputs, outputs):
        x = inputs['x']
        y = outputs['y']
        for i in range(self.size_local):
            a = self.A_local[i, 0]
            b = self.A_local[i, 1]
            c = self.A_local[i, 2] - x[i]
            y[i] = (-b + np.sqrt(b**2 - 4*a*c))/(2*a)


class SerialLinear(om.ImplicitComponent):
    def initialize(self):

        self.options.declare('size', types=int, default=1,
                             desc="Size of input and output vectors.")

    def setup(self):
        size = self.options['size']
        self.add_input('y', np.ones(size, float))
        self.add_output('x', np.ones(size, float))
        self.A = A

    def apply_nonlinear(self, inputs, outputs, residuals):
        y = inputs['y']
        x = outputs['x']
        residuals['x'] = y - A.dot(x)

    def solve_nonlinear(self, inputs, outputs):
        y = inputs['y']
        x = outputs['x']
        x[:] = np.linalg.inv(A).dot(y)


@unittest.skipUnless(MPI and PETScVector, "MPI and PETSc are required.")
class TestPETScVector2Proc(unittest.TestCase):

    N_PROCS = 2

    def test_distributed_norm_distcomp(self):
        prob = om.Problem()
        top_group = prob.model
        top_group.add_subsystem("distributed_quad", DistribQuadtric(size=3))
        top_group.add_subsystem("serial_linear", SerialLinear(size=3))

        # Connect variables between components
        top_group.connect('serial_linear.x', 'distributed_quad.x')
        top_group.connect('distributed_quad.y', 'serial_linear.y')

        # Need a nonlinear solver since the model is coupled
        top_group.nonlinear_solver = om.NonlinearBlockGS(iprint=0, maxiter=20)

        prob.setup()
        prob.run_model()

        vec = prob.model._vectors['output']['nonlinear']
        norm_val = vec.get_norm()

        assert_near_equal(norm_val, 0.22595230821097395, 1e-10)

        # test petsc dot while we're at it
        vec.set_val(3.)
        vec2 = prob.model._vectors['residual']['linear']
<<<<<<< HEAD
        vec2.set_val(4.)
        assert_rel_error(self, vec.dot(vec2), 12.*6, 1e-10)
=======
        vec2.set_const(4.)
        assert_near_equal(vec.dot(vec2), 12.*6, 1e-10)
>>>>>>> bede15e5

@unittest.skipUnless(MPI and PETScVector, "MPI and PETSc are required.")
class TestPETScVector3Proc(unittest.TestCase):

    N_PROCS = 3

    def test_distributed_norm_distcomp(self):
        prob = om.Problem()
        top_group = prob.model
        top_group.add_subsystem("distributed_quad", DistribQuadtric(size=3))
        top_group.add_subsystem("serial_linear", SerialLinear(size=3))

        # Connect variables between components
        top_group.connect('serial_linear.x', 'distributed_quad.x')
        top_group.connect('distributed_quad.y', 'serial_linear.y')

        # Need a nonlinear solver since the model is coupled
        top_group.nonlinear_solver = om.NonlinearBlockGS(iprint=0, maxiter=20)

        prob.setup()
        prob.run_model()

        vec = prob.model._vectors['output']['nonlinear']
        norm_val = vec.get_norm()

        assert_near_equal(norm_val, 0.22595230821097395, 1e-10)

        # test petsc dot while we're at it
        vec.set_val(3.)
        vec2 = prob.model._vectors['residual']['linear']
<<<<<<< HEAD
        vec2.set_val(4.)
        assert_rel_error(self, vec.dot(vec2), 12.*6, 1e-10)
=======
        vec2.set_const(4.)
        assert_near_equal(vec.dot(vec2), 12.*6, 1e-10)
>>>>>>> bede15e5

    def test_distributed_norm_parallel_group(self):
        prob = om.Problem()
        model = prob.model

        comp = om.IndepVarComp()
        comp.add_output('v1', val=np.array([3.0, 5.0, 8.0]))
        comp.add_output('v2', val=np.array([17.0]))
        model.add_subsystem('des_vars', comp)

        sub = model.add_subsystem('pp', om.ParallelGroup())
        sub.add_subsystem('calc1', om.ExecComp('y = 2.0*x', x=np.ones((3, )), y=np.ones((3, ))))
        sub.add_subsystem('calc2', om.ExecComp('y = 5.0*x', x=np.ones((3, )), y=np.ones((3, ))))
        sub.add_subsystem('calc3', om.ExecComp('y = 7.0*x', x=np.ones((3, )), y=np.ones((3, ))))

        model.connect('des_vars.v1', 'pp.calc1.x')
        model.connect('des_vars.v1', 'pp.calc2.x')
        model.connect('des_vars.v1', 'pp.calc3.x')

        model.linear_solver = om.LinearBlockGS()

        prob.setup()

        prob.run_model()

        vec = prob.model._vectors['output']['nonlinear']
        norm_val = vec.get_norm()
        assert_near_equal(norm_val, 89.61584681293817, 1e-10)

        J = prob.compute_totals(of=['pp.calc1.y', 'pp.calc2.y', 'pp.calc3.y'], wrt=['des_vars.v1'])

        vec = prob.model._vectors['output']['linear']
        norm_val = vec.get_norm()
        assert_near_equal(norm_val, 8.888194417315589, 1e-10)

        # test petsc dot while we're at it
        vec.set_val(3.)
        vec2 = prob.model._vectors['residual']['linear']
<<<<<<< HEAD
        vec2.set_val(4.)
        assert_rel_error(self, vec.dot(vec2), 12.*13, 1e-10)
=======
        vec2.set_const(4.)
        assert_near_equal(vec.dot(vec2), 12.*13, 1e-10)
>>>>>>> bede15e5


if __name__ == '__main__':
    unittest.main()<|MERGE_RESOLUTION|>--- conflicted
+++ resolved
@@ -157,13 +157,8 @@
         # test petsc dot while we're at it
         vec.set_val(3.)
         vec2 = prob.model._vectors['residual']['linear']
-<<<<<<< HEAD
         vec2.set_val(4.)
-        assert_rel_error(self, vec.dot(vec2), 12.*6, 1e-10)
-=======
-        vec2.set_const(4.)
         assert_near_equal(vec.dot(vec2), 12.*6, 1e-10)
->>>>>>> bede15e5
 
 @unittest.skipUnless(MPI and PETScVector, "MPI and PETSc are required.")
 class TestPETScVector3Proc(unittest.TestCase):
@@ -194,13 +189,8 @@
         # test petsc dot while we're at it
         vec.set_val(3.)
         vec2 = prob.model._vectors['residual']['linear']
-<<<<<<< HEAD
         vec2.set_val(4.)
-        assert_rel_error(self, vec.dot(vec2), 12.*6, 1e-10)
-=======
-        vec2.set_const(4.)
         assert_near_equal(vec.dot(vec2), 12.*6, 1e-10)
->>>>>>> bede15e5
 
     def test_distributed_norm_parallel_group(self):
         prob = om.Problem()
@@ -239,13 +229,8 @@
         # test petsc dot while we're at it
         vec.set_val(3.)
         vec2 = prob.model._vectors['residual']['linear']
-<<<<<<< HEAD
         vec2.set_val(4.)
-        assert_rel_error(self, vec.dot(vec2), 12.*13, 1e-10)
-=======
-        vec2.set_const(4.)
         assert_near_equal(vec.dot(vec2), 12.*13, 1e-10)
->>>>>>> bede15e5
 
 
 if __name__ == '__main__':
