--- conflicted
+++ resolved
@@ -139,16 +139,10 @@
                              'dictionary with component types as keys. Component type key can be '
                              '"optimization", "doe" or "default".')
     parser.add_argument('--legend', action='store_true', dest='legend',
-<<<<<<< HEAD
-                        help='Position of the outputs on the diagram. Left or right, or a '
-                             'Show legend.')
+                        help='If True, show legend.')
     parser.add_argument('--class_names', action='store_true', dest='class_names',
                         help='If true, appends class name of the groups/components to the '
                              'component blocks of the diagram..')
-=======
-                        help='If True, show legend.')
->>>>>>> 87ce7abc
-
 
 def _xdsm_cmd(options):
     """
