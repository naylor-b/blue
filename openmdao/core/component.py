"""Define the Component class."""

from __future__ import division

import inspect

from fnmatch import fnmatchcase
import numpy as np
from itertools import product
from six import string_types, iteritems, itervalues
from scipy.sparse import issparse
from copy import deepcopy
from collections import OrderedDict, Iterable

from openmdao.approximation_schemes.finite_difference import FiniteDifference
from openmdao.core.system import System
from openmdao.jacobians.assembled_jacobian import SUBJAC_META_DEFAULTS
from openmdao.utils.units import valid_units
from openmdao.utils.general_utils import format_as_float_or_array, ensure_compatible, \
    warn_deprecation
from openmdao.utils.name_maps import rel_key2abs_key, abs_key2rel_key


# Object to represent default value for `add_output`.
_NotSet = object()


class Component(System):
    """
    Base Component class; not to be directly instantiated.

    Attributes
    ----------
    _approx_schemes : OrderedDict
        A mapping of approximation types to the associated ApproximationScheme.
    _matrix_free : Bool
        This is set to True if the component overrides the appropriate function with a user-defined
        matrix vector product with the Jacobian.
    _var_rel2data_io : dict
        Dictionary mapping relative names to dicts with keys (prom, rel, my_idx, type_, metadata).
        This is only needed while adding inputs and outputs. During setup, these are used to
        build the dictionaries of metadata.
    _static_var_rel2data_io : dict
        Static version of above - stores data for variables added outside of initialize_variables.
    _var_rel_names : {'input': [str, ...], 'output': [str, ...]}
        List of relative names of owned variables existing on current proc.
        This is only needed while adding inputs and outputs. During setup, these are used to
        determine the list of absolute names.
    _static_var_rel_names : dict
        Static version of above - stores names of variables added outside of initialize_variables.
    """

    def __init__(self, **kwargs):
        """
        Initialize all attributes.

        Parameters
        ----------
        **kwargs : dict of keyword arguments
            available here and in all descendants of this system.
        """
        super(Component, self).__init__(**kwargs)
        self._approx_schemes = OrderedDict()

        self._matrix_free = False

        self._var_rel_names = {'input': [], 'output': []}
        self._var_rel2data_io = {}

        self._static_var_rel_names = {'input': [], 'output': []}
        self._static_var_rel2data_io = {}

    def initialize_variables(self):
        """
        Declare inputs and outputs.

        Available attributes:
            name
            pathname
            comm
            metadata
        """
        pass

    def initialize_partials(self):
        """
        Declare Jacobian structure/approximations.

        Available attributes:
            name
            pathname
            comm
            metadata
        """
        pass

    def _setup_vars(self, recurse=True):
        """
        Call initialize_variables in components and count variables, total and by var_set.

        Parameters
        ----------
        recurse : bool
            Whether to call this method in subsystems.
        """
        super(Component, self)._setup_vars()
        num_var = self._num_var
        num_var_byset = self._num_var_byset

        self._var_rel_names = {'input': [], 'output': []}
        self._var_rel2data_io = {}
        self._design_vars = {}
        self._responses = {}

        self._static_mode = False
        self._var_rel2data_io.update(self._static_var_rel2data_io)
        for type_ in ['input', 'output']:
            self._var_rel_names[type_].extend(self._static_var_rel_names[type_])
        self._design_vars.update(self._static_design_vars)
        self._responses.update(self._static_responses)
        self.initialize_variables()
        self._static_mode = True

        # Compute num_var
        for type_ in ['input', 'output']:
            num_var[type_] = len(self._var_rel_names[type_])

        # Compute num_var_byset
        for data in itervalues(self._var_rel2data_io):
            type_ = data['type']
            metadata = data['metadata']
            set_name = metadata['var_set']
            if set_name in num_var_byset[type_]:
                num_var_byset[type_][set_name] += 1
            else:
                num_var_byset[type_][set_name] = 1

    def _setup_var_data(self, recurse=True):
        """
        Compute the list of abs var names, abs/prom name maps, and metadata dictionaries.

        Parameters
        ----------
        recurse : bool
            Whether to call this method in subsystems.
        """
        super(Component, self)._setup_var_data()
        allprocs_abs_names = self._var_allprocs_abs_names
        abs_names = self._var_abs_names
        allprocs_prom2abs_list = self._var_allprocs_prom2abs_list
        abs2prom = self._var_abs2prom
        allprocs_abs2meta = self._var_allprocs_abs2meta
        abs2meta = self._var_abs2meta

        # Compute the prefix for turning rel/prom names into abs names
        if self.pathname is not '':
            prefix = self.pathname + '.'
        else:
            prefix = ''

        meta_names = {
            'input': ('units', 'shape', 'var_set'),
            'output': ('units', 'shape', 'var_set', 'ref', 'ref0', 'distributed'),
        }

        for type_ in ['input', 'output']:
            for ind, prom_name in enumerate(self._var_rel_names[type_]):
                abs_name = prefix + prom_name
                data = self._var_rel2data_io[prom_name]
                metadata = data['metadata']

                # Compute allprocs_abs_names, abs_names
                allprocs_abs_names[type_].append(abs_name)
                abs_names[type_].append(abs_name)

                # Compute allprocs_prom2abs_list, abs2prom
                allprocs_prom2abs_list[type_][prom_name] = [abs_name]
                abs2prom[type_][abs_name] = prom_name

                # Compute allprocs_abs2meta
                allprocs_metadata = {
                    meta_name: metadata[meta_name]
                    for meta_name in meta_names[type_]
                }
                allprocs_abs2meta[type_][abs_name] = allprocs_metadata

                # Compute abs2meta
                abs2meta[type_][abs_name] = metadata

    def _setup_var_sizes(self, recurse=True):
        """
        Compute the arrays of local variable sizes for all variables/procs on this system.

        Parameters
        ----------
        recurse : bool
            Whether to call this method in subsystems.
        """
        super(Component, self)._setup_var_sizes()

        sizes = self._var_sizes
        sizes_byset = self._var_sizes_byset

        iproc = self.comm.rank
        nproc = self.comm.size

        set2iset = self._var_set2iset

        # Initialize empty arrays
        for type_ in ['input', 'output']:
            sizes[type_] = np.zeros((nproc, self._num_var[type_]), int)

            sizes_byset[type_] = {}
            for set_name in set2iset[type_]:
                sizes_byset[type_][set_name] = np.zeros(
                    (nproc, self._num_var_byset[type_][set_name]), int)

        # Compute _var_sizes and _var_sizes_byset
        for type_ in ['input', 'output']:
            abs2meta_t = self._var_abs2meta[type_]
            allprocs_abs2idx_byset_t = self._var_allprocs_abs2idx_byset[type_]
            for idx, abs_name in enumerate(self._var_abs_names[type_]):
                meta = abs2meta_t[abs_name]
                set_name = meta['var_set']
                size = np.prod(meta['shape'])
                idx_byset = allprocs_abs2idx_byset_t[abs_name]

                sizes[type_][iproc, idx] = size
                sizes_byset[type_][set_name][iproc, idx_byset] = size

        if self.comm.size > 1:
            for type_ in ['input', 'output']:
                self.comm.Allgather(sizes[type_][iproc, :], sizes[type_])
                for set_name in self._var_set2iset[type_]:
                    self.comm.Allgather(
                        sizes_byset[type_][set_name][iproc, :], sizes_byset[type_][set_name])

        self._setup_global_shapes()

    def _setup_partials(self, recurse=True):
        """
        Call initialize_partials in components.

        Parameters
        ----------
        recurse : bool
            Whether to call this method in subsystems.
        """
        super(Component, self)._setup_partials()

        self.initialize_partials()

    def add_input(self, name, val=1.0, shape=None, src_indices=None, units=None,
                  desc='', var_set=0):
        """
        Add an input variable to the component.

        Parameters
        ----------
        name : str
            name of the variable in this component's namespace.
        val : float or list or tuple or ndarray or Iterable
            The initial value of the variable being added in user-defined units.
            Default is 1.0.
        shape : int or tuple or list or None
            Shape of this variable, only required if src_indices not provided and
            val is not an array. Default is None.
        src_indices : int or list of ints or tuple of ints or int ndarray or Iterable or None
            The global indices of the source variable to transfer data from.
            If val is given as an array_like object, the shapes of val and
            src_indices must match. A value of None implies this input depends
            on all entries of source. Default is None.
        units : str or None
            Units in which this input variable will be provided to the component
            during execution. Default is None, which means it is unitless.
        desc : str
            description of the variable
        var_set : hashable object
            For advanced users only. ID or color for this variable, relevant for
            reconfigurability. Default is 0.

        Returns
        -------
        dict
            metadata for added variable
        """
        if inspect.stack()[1][3] == '__init__':
            warn_deprecation("In the future, the 'add_input' method must be "
                             "called from 'initialize_variables' rather than "
                             "in the '__init__' function.")

        if units == 'unitless':
            warn_deprecation("Input '%s' has units='unitless' but 'unitless' "
                             "has been deprecated. Use "
                             "units=None instead.  Note that connecting a "
                             "unitless variable to one with units is no longer "
                             "an error, but will issue a warning instead." %
                             name)
            units = None

        # First, type check all arguments
        if not isinstance(name, str):
            raise TypeError('The name argument should be a string')
        if not np.isscalar(val) and not isinstance(val, (list, tuple, np.ndarray, Iterable)):
            raise TypeError('The val argument should be a float, list, tuple, ndarray or Iterable')
        if shape is not None and not isinstance(shape, (int, tuple, list)):
            raise TypeError('The shape argument should be an int, tuple, or list')
        if src_indices is not None and not isinstance(src_indices, (int, list, tuple,
                                                                    np.ndarray, Iterable)):
            raise TypeError('The src_indices argument should be an int, list, '
                            'tuple, ndarray or Iterable')
        if units is not None and not isinstance(units, str):
            raise TypeError('The units argument should be a str or None')

        # Check that units are valid
        if units is not None and not valid_units(units):
            raise ValueError("The units '%s' are invalid" % units)

        metadata = {}

        # value, shape: based on args, making sure they are compatible
        metadata['value'], metadata['shape'] = ensure_compatible(name, val,
                                                                 shape,
                                                                 src_indices)

        # src_indices: None or ndarray
        if src_indices is None:
            metadata['src_indices'] = None
        else:
            metadata['src_indices'] = np.atleast_1d(src_indices)

        # units: taken as is
        metadata['units'] = units

        # desc: taken as is
        metadata['desc'] = desc

        # var_set: taken as is
        metadata['var_set'] = var_set

        # We may not know the pathname yet, so we have to use name for now, instead of abs_name.
        if self._static_mode:
            var_rel2data_io = self._static_var_rel2data_io
            var_rel_names = self._static_var_rel_names
        else:
            var_rel2data_io = self._var_rel2data_io
            var_rel_names = self._var_rel_names

        var_rel2data_io[name] = {
            'prom': name, 'rel': name,
            'my_idx': len(self._var_rel_names['input']),
            'type': 'input', 'metadata': metadata}
        var_rel_names['input'].append(name)

        return metadata

    def add_output(self, name, val=1.0, shape=None, units=None, res_units=None, desc='',
                   lower=None, upper=None, ref=1.0, ref0=0.0, res_ref=1.0, var_set=0,
                   distributed=False):
        """
        Add an output variable to the component.

        Parameters
        ----------
        name : str
            name of the variable in this component's namespace.
        val : float or list or tuple or ndarray
            The initial value of the variable being added in user-defined units. Default is 1.0.
        shape : int or tuple or list or None
            Shape of this variable, only required if val is not an array.
            Default is None.
        units : str or None
            Units in which the output variables will be provided to the component during execution.
            Default is None, which means it has no units.
        res_units : str or None
            Units in which the residuals of this output will be given to the user when requested.
            Default is None, which means it has no units.
        desc : str
            description of the variable.
        lower : float or list or tuple or ndarray or Iterable or None
            lower bound(s) in user-defined units. It can be (1) a float, (2) an array_like
            consistent with the shape arg (if given), or (3) an array_like matching the shape of
            val, if val is array_like. A value of None means this output has no lower bound.
            Default is None.
        upper : float or list or tuple or ndarray or or Iterable None
            upper bound(s) in user-defined units. It can be (1) a float, (2) an array_like
            consistent with the shape arg (if given), or (3) an array_like matching the shape of
            val, if val is array_like. A value of None means this output has no upper bound.
            Default is None.
        ref : float
            Scaling parameter. The value in the user-defined units of this output variable when
            the scaled value is 1. Default is 1.
        ref0 : float
            Scaling parameter. The value in the user-defined units of this output variable when
            the scaled value is 0. Default is 0.
        res_ref : float
            Scaling parameter. The value in the user-defined res_units of this output's residual
            when the scaled value is 1. Default is 1.
        var_set : hashable object
            For advanced users only. ID or color for this variable, relevant for reconfigurability.
            Default is 0.
<<<<<<< HEAD
        distributed : bool
            If True, this variable is distributed across multiple processes.
=======

        Returns
        -------
        dict
            metadata for added variable
>>>>>>> 2034cae7
        """
        if inspect.stack()[1][3] == '__init__':
            warn_deprecation("In the future, the 'add_output' method must be "
                             "called from 'initialize_variables' rather than "
                             "in the '__init__' function.")

        if units == 'unitless':
            warn_deprecation("Output '%s' has units='unitless' but 'unitless' "
                             "has been deprecated. Use "
                             "units=None instead.  Note that connecting a "
                             "unitless variable to one with units is no longer "
                             "an error, but will issue a warning instead." %
                             name)
            units = None

        # First, type check all arguments
        if not isinstance(name, str):
            raise TypeError('The name argument should be a string')
        if not np.isscalar(val) and not isinstance(val, (list, tuple, np.ndarray, Iterable)):
            raise TypeError('The val argument should be a float, list, tuple, or ndarray')
        if not np.isscalar(ref) and not isinstance(val, (list, tuple, np.ndarray, Iterable)):
            raise TypeError('The ref argument should be a float, list, tuple, or ndarray')
        if not np.isscalar(ref0) and not isinstance(val, (list, tuple, np.ndarray, Iterable)):
            raise TypeError('The ref0 argument should be a float, list, tuple, or ndarray')
        if not np.isscalar(res_ref) and not isinstance(val, (list, tuple, np.ndarray, Iterable)):
            raise TypeError('The res_ref argument should be a float, list, tuple, or ndarray')
        if shape is not None and not isinstance(shape, (int, tuple, list)):
            raise TypeError('The shape argument should be an int, tuple, or list')
        if units is not None and not isinstance(units, str):
            raise TypeError('The units argument should be a str or None')
        if res_units is not None and not isinstance(res_units, str):
            raise TypeError('The res_units argument should be a str or None')

        # Check that units are valid
        if units is not None and not valid_units(units):
            raise ValueError("The units '%s' are invalid" % units)

        metadata = {}

        # value, shape: based on args, making sure they are compatible
        metadata['value'], metadata['shape'] = ensure_compatible(name, val, shape)

        # units, res_units: taken as is
        metadata['units'] = units
        metadata['res_units'] = res_units

        # desc: taken as is
        metadata['desc'] = desc

        if lower is not None:
            lower = ensure_compatible(name, lower, metadata['shape'])[0]
        if upper is not None:
            upper = ensure_compatible(name, upper, metadata['shape'])[0]

        metadata['lower'] = lower
        metadata['upper'] = upper

        # All refs: check the shape if necessary
        for item, msg in zip([ref, ref0, res_ref],
                             ['ref', 'ref0', 'res_ref']):
            if not np.isscalar(item) and \
               np.atleast_1d(item).shape != metadata['shape']:
                raise ValueError('The %s argument has the wrong shape' % msg)

        ref = format_as_float_or_array('ref', ref, flatten=True)
        ref0 = format_as_float_or_array('ref0', ref0, flatten=True)
        res_ref = format_as_float_or_array('res_ref', res_ref, flatten=True)

        # ref, ref0, res_ref: taken as is
        metadata['ref'] = ref
        metadata['ref0'] = ref0
        metadata['res_ref'] = res_ref

        # var_set: taken as is
        metadata['var_set'] = var_set

        metadata['distributed'] = distributed

        # We may not know the pathname yet, so we have to use name for now, instead of abs_name.
        if self._static_mode:
            var_rel2data_io = self._static_var_rel2data_io
            var_rel_names = self._static_var_rel_names
        else:
            var_rel2data_io = self._var_rel2data_io
            var_rel_names = self._var_rel_names

        var_rel2data_io[name] = {
            'prom': name, 'rel': name,
            'my_idx': len(self._var_rel_names['output']),
            'type': 'output', 'metadata': metadata}
        var_rel_names['output'].append(name)

        return metadata

    def approx_partials(self, of, wrt, method='fd', **kwargs):
        """
        Inform the framework that the specified derivatives are to be approximated.

        Parameters
        ----------
        of : str or list of str
            The name of the residual(s) that derivatives are being computed for.
            May also contain a glob pattern.
        wrt : str or list of str
            The name of the variables that derivatives are taken with respect to.
            This can contain the name of any input or output variable.
            May also contain a glob pattern.
        method : str
            The type of approximation that should be used. Valid options include:
                - 'fd': Finite Difference
        **kwargs : dict
            Keyword arguments for controlling the behavior of the approximation.
        """
        supported_methods = {'fd': FiniteDifference}

        if method not in supported_methods:
            msg = 'Method "{}" is not supported, method must be one of {}'
            raise ValueError(msg.format(method, supported_methods.keys()))

        if method not in self._approx_schemes:
            self._approx_schemes[method] = supported_methods[method]()

        pattern_matches = self._find_partial_matches(of, wrt)

        for of_bundle, wrt_bundle in product(*pattern_matches):
            of_pattern, of_matches = of_bundle
            wrt_pattern, wrt_matches = wrt_bundle
            if not of_matches:
                raise ValueError('No matches were found for of="{}"'.format(of_pattern))
            if not wrt_matches:
                raise ValueError('No matches were found for wrt="{}"'.format(wrt_pattern))

            for rel_key in product(of_matches, wrt_matches):
                meta_changes = {
                    'method': method,
                }
                abs_key = rel_key2abs_key(self, rel_key)
                meta = self._subjacs_info.get(abs_key, SUBJAC_META_DEFAULTS.copy())
                meta.update(meta_changes)
                meta.update(kwargs)
                self._subjacs_info[abs_key] = meta

    def declare_partials(self, of, wrt, dependent=True,
                         rows=None, cols=None, val=None):
        """
        Store subjacobian metadata for later use.

        Parameters
        ----------
        of : str or list of str
            The name of the residual(s) that derivatives are being computed for.
            May also contain a glob pattern.
        wrt : str or list of str
            The name of the variables that derivatives are taken with respect to.
            This can contain the name of any input or output variable.
            May also contain a glob pattern.
        dependent : bool(True)
            If False, specifies no dependence between the output(s) and the
            input(s). This is only necessary in the case of a sparse global
            jacobian, because if 'dependent=False' is not specified and
            set_subjac_info is not called for a given pair, then a dense
            matrix of zeros will be allocated in the sparse global jacobian
            for that pair.  In the case of a dense global jacobian it doesn't
            matter because the space for a dense subjac will always be
            allocated for every pair.
        rows : ndarray of int or None
            Row indices for each nonzero entry.  For sparse subjacobians only.
        cols : ndarray of int or None
            Column indices for each nonzero entry.  For sparse subjacobians only.
        val : float or ndarray of float or scipy.sparse
            Value of subjacobian.  If rows and cols are not None, this will
            contain the values found at each (row, col) location in the subjac.
        """
        # If only one of rows/cols is specified
        if (rows is None) ^ (cols is None):
            raise ValueError('If one of rows/cols is specified, then both must be specified')

        if val is not None and not issparse(val):
            val = np.atleast_1d(val)
            # np.promote_types  will choose the smallest dtype that can contain both arguments
            safe_dtype = np.promote_types(val.dtype, float)
            val = val.astype(safe_dtype, copy=False)

        if rows is not None:
            rows = np.array(rows, dtype=int, copy=False)
            cols = np.array(cols, dtype=int, copy=False)

            if rows.shape != cols.shape:
                raise ValueError('rows and cols must have the same shape,'
                                 ' rows: {}, cols: {}'.format(rows.shape, cols.shape))

            if val is not None and val.shape != (1,) and rows.shape != val.shape:
                raise ValueError('If rows and cols are specified, val must be a scalar or have the '
                                 'same shape, val: {}, rows/cols: {}'.format(val.shape, rows.shape))

            if val is None:
                val = np.zeros_like(rows, dtype=float)

        pattern_matches = self._find_partial_matches(of, wrt)

        multiple_items = False

        for of_bundle, wrt_bundle in product(*pattern_matches):
            of_pattern, of_matches = of_bundle
            wrt_pattern, wrt_matches = wrt_bundle
            if not of_matches:
                raise ValueError('No matches were found for of="{}"'.format(of_pattern))
            if not wrt_matches:
                raise ValueError('No matches were found for wrt="{}"'.format(wrt_pattern))

            make_copies = (multiple_items
                           or len(of_matches) > 1
                           or len(wrt_matches) > 1)
            # Setting this to true means that future loop iterations (i.e. if there are multiple
            # items in either of or wrt) will make copies.
            multiple_items = True

            for rel_key in product(of_matches, wrt_matches):
                meta_changes = {
                    'rows': rows,
                    'cols': cols,
                    'value': deepcopy(val) if make_copies else val,
                    'dependent': dependent
                }
                abs_key = rel_key2abs_key(self, rel_key)
                meta = self._subjacs_info.get(abs_key, SUBJAC_META_DEFAULTS.copy())
                meta.update(meta_changes)
                self._check_partials_meta(abs_key, meta)
                self._subjacs_info[abs_key] = meta

    def _find_partial_matches(self, of, wrt):
        """
        Find all partial derivative matches from of and wrt.

        Parameters
        ----------
        of : str or list of str
            The relative name of the residual(s) that derivatives are being computed for.
            May also contain a glob pattern.
        wrt : str or list of str
            The relative name of the variables that derivatives are taken with respect to.
            This can contain the name of any input or output variable.
            May also contain a glob pattern.

        Returns
        -------
        tuple(list, list)
            Pair of lists containing pattern matches (if any). Returns (of_matches, wrt_matches)
            where of_matches is a list of tuples (pattern, matches) and wrt_matches is a list of
            tuples (pattern, output_matches, input_matches).
        """
        of_list = [of] if isinstance(of, string_types) else of
        wrt_list = [wrt] if isinstance(wrt, string_types) else wrt
        glob_patterns = {'*', '?', '['}
        outs = list(self._var_allprocs_prom2abs_list['output'].keys())
        ins = list(self._var_allprocs_prom2abs_list['input'].keys())

        def find_matches(pattern, var_list):
            if glob_patterns.intersection(pattern):
                return [name for name in var_list if fnmatchcase(name, pattern)]
            elif pattern in var_list:
                return [pattern]
            return []

        of_pattern_matches = [(pattern, find_matches(pattern, outs)) for pattern in of_list]
        wrt_pattern_matches = [(pattern, find_matches(pattern, outs + ins)) for pattern in wrt_list]
        return of_pattern_matches, wrt_pattern_matches

    def _check_partials_meta(self, abs_key, meta):
        """
        Check a given partial derivative and metadata for the correct shapes.

        Parameters
        ----------
        abs_key : tuple(str,str)
            The of/wrt pair (given absolute names) defining the partial derivative.
        meta : dict
            Metadata dictionary from declare_partials.
        """
        of, wrt = abs_key2rel_key(self, abs_key)
        if meta['dependent']:
            out_size = np.prod(self._var_abs2meta['output'][abs_key[0]]['shape'])
            if abs_key[1] in self._var_abs2meta['input']:
                in_size = np.prod(self._var_abs2meta['input'][abs_key[1]]['shape'])
            elif abs_key[1] in self._var_abs2meta['output']:
                in_size = np.prod(self._var_abs2meta['output'][abs_key[1]]['shape'])
            rows = meta['rows']
            cols = meta['cols']
            if rows is not None:
                if rows.min() < 0:
                    msg = '{}: d({})/d({}): row indices must be non-negative'
                    raise ValueError(msg.format(self.pathname, of, wrt))
                if cols.min() < 0:
                    msg = '{}: d({})/d({}): col indices must be non-negative'
                    raise ValueError(msg.format(self.pathname, of, wrt))
                if rows.max() >= out_size or cols.max() >= in_size:
                    msg = '{}: d({})/d({}): Expected {}x{} but declared at least {}x{}'
                    raise ValueError(msg.format(
                        self.pathname, of, wrt,
                        out_size, in_size,
                        rows.max() + 1, cols.max() + 1))
            elif meta['value'] is not None:
                val = meta['value']
                val_shape = val.shape
                if len(val_shape) == 1:
                    val_out, val_in = val_shape[0], 1
                else:
                    val_out, val_in = val.shape
                if val_out > out_size or val_in > in_size:
                    msg = '{}: d({})/d({}): Expected {}x{} but val is {}x{}'
                    raise ValueError(msg.format(
                        self.pathname, of, wrt,
                        out_size, in_size,
                        val_out, val_in))

    def _set_partials_meta(self):
        """
        Set subjacobian info into our jacobian.
        """
        with self.jacobian_context() as J:
            for key, meta in iteritems(self._subjacs_info):
                self._check_partials_meta(key, meta)
                J._set_partials_meta(key, meta)

                method = meta.get('method', False)
                if method and meta['dependent']:
                    self._approx_schemes[method].add_approximation(key, meta)

        for approx in self._approx_schemes:
            approx._init_approximations()<|MERGE_RESOLUTION|>--- conflicted
+++ resolved
@@ -399,16 +399,13 @@
         var_set : hashable object
             For advanced users only. ID or color for this variable, relevant for reconfigurability.
             Default is 0.
-<<<<<<< HEAD
         distributed : bool
             If True, this variable is distributed across multiple processes.
-=======
 
         Returns
         -------
         dict
             metadata for added variable
->>>>>>> 2034cae7
         """
         if inspect.stack()[1][3] == '__init__':
             warn_deprecation("In the future, the 'add_output' method must be "
