"""Test the parallel groups."""

from __future__ import division, print_function

import unittest

from openmdao.api import Problem, Group, ParallelGroup, ExecComp, IndepVarComp

try:
    from openmdao.vectors.petsc_vector import PETScVector
except ImportError:
    PETScVector = None

from openmdao.test_suite.groups.parallel_groups import \
    FanOutGrouped, FanInGrouped, Diamond, ConvergeDiverge, \
    FanOutGroupedVarSets

from openmdao.devtools.testutil import assert_rel_error


#FIXME: these tests currently don't function properly because duplicated components are not
# handled correctly in MPI.  As a result, the derivatives are only checked on rank 0

@unittest.skipUnless(PETScVector, "PETSc is required.")
class TestParallelGroups(unittest.TestCase):

    N_PROCS = 2

    def test_fan_out_grouped(self):
        prob = Problem(FanOutGrouped())
        
        of=['c2.y', "c3.y"]
        wrt=['iv.x']
        
        prob.setup(vector_class=PETScVector, check=False, mode='fwd')
        prob.model.suppress_solver_output = True
        prob.run_model()

        J = prob.compute_total_derivs(of=['c2.y', "c3.y"], wrt=['iv.x'])

        if prob.comm.rank == 0:
            assert_rel_error(self, J['c2.y', 'iv.x'][0][0], -6.0, 1e-6)
            assert_rel_error(self, J['c3.y', 'iv.x'][0][0], 15.0, 1e-6)

        assert_rel_error(self, prob['c2.y'], -6.0, 1e-6)
        assert_rel_error(self, prob['c3.y'], 15.0, 1e-6)

        prob.setup(vector_class=PETScVector, check=False, mode='rev')
        prob.run_model()

        J = prob.compute_total_derivs(of=['c2.y', "c3.y"], wrt=['iv.x'])

        if prob.comm.rank == 0:
            assert_rel_error(self, J['c2.y', 'iv.x'][0][0], -6.0, 1e-6)
            assert_rel_error(self, J['c3.y', 'iv.x'][0][0], 15.0, 1e-6)

        assert_rel_error(self, prob['c2.y'], -6.0, 1e-6)
        assert_rel_error(self, prob['c3.y'], 15.0, 1e-6)

<<<<<<< HEAD
    # def test_fan_in_grouped(self):
    #
    #     prob = Problem()
    #     prob.model = FanInGrouped()
    #     prob.setup(vector_class=PETScVector, check=False)
    #     prob.model.suppress_solver_output = True
    #     prob.run_model()
    #
    #     assert_rel_error(self, prob['c3.y'], 29.0, 1e-6)
    #
    # def test_diamond(self):
    #
    #     prob = Problem()
    #     prob.model = Diamond()
    #     prob.setup(vector_class=PETScVector, check=False)
    #     prob.model.suppress_solver_output = True
    #     prob.run_model()
    #
    #     assert_rel_error(self, prob['c4.y1'], 46.0, 1e-6)
    #     assert_rel_error(self, prob['c4.y2'], -93.0, 1e-6)
    #
    # def test_converge_diverge(self):
    #
    #     prob = Problem()
    #     prob.model = ConvergeDiverge()
    #     prob.setup(vector_class=PETScVector, check=False)
    #     prob.model.suppress_solver_output = True
    #     prob.run_model()
    #
    #     assert_rel_error(self, prob['c7.y1'], -102.7, 1e-6)
=======
    #def test_fan_out_grouped_varsets(self):
        #prob = Problem(FanOutGroupedVarSets())

        #prob.setup(vector_class=PETScVector, check=False, mode='fwd')
        #prob.model.suppress_solver_output = True
        #prob.run_model()

        #J = prob.compute_total_derivs(of=['c2.y', "c3.y"], wrt=['iv.x'])

        #assert_rel_error(self, J['c2.y', 'iv.x'][0][0], -6.0, 1e-6)
        #assert_rel_error(self, J['c3.y', 'iv.x'][0][0], 15.0, 1e-6)

        #assert_rel_error(self, prob['c2.y'], -6.0, 1e-6)
        #assert_rel_error(self, prob['c3.y'], 15.0, 1e-6)

        #prob.setup(vector_class=PETScVector, check=False, mode='rev')
        #prob.run_model()

        #J = prob.compute_total_derivs(of=['c2.y', "c3.y"], wrt=['iv.x'])

        #assert_rel_error(self, J['c2.y', 'iv.x'][0][0], -6.0, 1e-6)
        #assert_rel_error(self, J['c3.y', 'iv.x'][0][0], 15.0, 1e-6)

        #assert_rel_error(self, prob['c2.y'], -6.0, 1e-6)
        #assert_rel_error(self, prob['c3.y'], 15.0, 1e-6)

    def test_fan_in_grouped(self):

        prob = Problem()
        prob.model = FanInGrouped()
        prob.setup(vector_class=PETScVector, check=False, mode='fwd')
        prob.model.suppress_solver_output = True
        prob.run_model()

        indep_list = ['iv.x1', 'iv.x2']
        unknown_list = ['c3.y']

        assert_rel_error(self, prob['c3.y'], 29.0, 1e-6)

        J = prob.compute_total_derivs(of=unknown_list, wrt=indep_list)
        if prob.comm.rank == 0:
            assert_rel_error(self, J['c3.y', 'iv.x1'][0][0], -6.0, 1e-6)
            assert_rel_error(self, J['c3.y', 'iv.x2'][0][0], 35.0, 1e-6)

        assert_rel_error(self, prob['c3.y'], 29.0, 1e-6)

        prob.setup(vector_class=PETScVector, check=False, mode='rev')
        prob.run_model()

        assert_rel_error(self, prob['c3.y'], 29.0, 1e-6)

        J = prob.compute_total_derivs(of=unknown_list, wrt=indep_list)
        if prob.comm.rank == 0:
            assert_rel_error(self, J['c3.y', 'iv.x1'][0][0], -6.0, 1e-6)
            assert_rel_error(self, J['c3.y', 'iv.x2'][0][0], 35.0, 1e-6)

        assert_rel_error(self, prob['c3.y'], 29.0, 1e-6)

    def test_diamond(self):

        prob = Problem()
        prob.model = Diamond()
        prob.setup(vector_class=PETScVector, check=False, mode='fwd')
        prob.model.suppress_solver_output = True
        prob.run_model()

        assert_rel_error(self, prob['c4.y1'], 46.0, 1e-6)
        assert_rel_error(self, prob['c4.y2'], -93.0, 1e-6)

        indep_list = ['iv.x']
        unknown_list = ['c4.y1', 'c4.y2']

        J = prob.compute_total_derivs(of=unknown_list, wrt=indep_list)
        if prob.comm.rank == 0:
            assert_rel_error(self, J['c4.y1', 'iv.x'][0][0], 25, 1e-6)
            assert_rel_error(self, J['c4.y2', 'iv.x'][0][0], -40.5, 1e-6)

        prob.setup(vector_class=PETScVector, check=False, mode='rev')
        prob.run_model()

        assert_rel_error(self, prob['c4.y1'], 46.0, 1e-6)
        assert_rel_error(self, prob['c4.y2'], -93.0, 1e-6)

        J = prob.compute_total_derivs(of=unknown_list, wrt=indep_list)
        if prob.comm.rank == 0:
            assert_rel_error(self, J['c4.y1', 'iv.x'][0][0], 25, 1e-6)
            assert_rel_error(self, J['c4.y2', 'iv.x'][0][0], -40.5, 1e-6)

    def test_converge_diverge(self):

        prob = Problem()
        prob.model = ConvergeDiverge()
        prob.setup(vector_class=PETScVector, check=False, mode='fwd')
        prob.model.suppress_solver_output = True
        prob.run_model()

        assert_rel_error(self, prob['c7.y1'], -102.7, 1e-6)
>>>>>>> 89ddcaa5

        indep_list = ['iv.x']
        unknown_list = ['c7.y1']

        J = prob.compute_total_derivs(of=unknown_list, wrt=indep_list)
        if prob.comm.rank == 0:
            assert_rel_error(self, J['c7.y1', 'iv.x'][0][0], -40.75, 1e-6)

        prob.setup(vector_class=PETScVector, check=False, mode='rev')
        prob.run_model()

        assert_rel_error(self, prob['c7.y1'], -102.7, 1e-6)

        J = prob.compute_total_derivs(of=unknown_list, wrt=indep_list)
        if prob.comm.rank == 0:
            assert_rel_error(self, J['c7.y1', 'iv.x'][0][0], -40.75, 1e-6)

        assert_rel_error(self, prob['c7.y1'], -102.7, 1e-6)

if __name__ == "__main__":
    from openmdao.utils.mpi import mpirun_tests
    mpirun_tests()<|MERGE_RESOLUTION|>--- conflicted
+++ resolved
@@ -28,10 +28,10 @@
 
     def test_fan_out_grouped(self):
         prob = Problem(FanOutGrouped())
-        
+
         of=['c2.y', "c3.y"]
         wrt=['iv.x']
-        
+
         prob.setup(vector_class=PETScVector, check=False, mode='fwd')
         prob.model.suppress_solver_output = True
         prob.run_model()
@@ -57,38 +57,6 @@
         assert_rel_error(self, prob['c2.y'], -6.0, 1e-6)
         assert_rel_error(self, prob['c3.y'], 15.0, 1e-6)
 
-<<<<<<< HEAD
-    # def test_fan_in_grouped(self):
-    #
-    #     prob = Problem()
-    #     prob.model = FanInGrouped()
-    #     prob.setup(vector_class=PETScVector, check=False)
-    #     prob.model.suppress_solver_output = True
-    #     prob.run_model()
-    #
-    #     assert_rel_error(self, prob['c3.y'], 29.0, 1e-6)
-    #
-    # def test_diamond(self):
-    #
-    #     prob = Problem()
-    #     prob.model = Diamond()
-    #     prob.setup(vector_class=PETScVector, check=False)
-    #     prob.model.suppress_solver_output = True
-    #     prob.run_model()
-    #
-    #     assert_rel_error(self, prob['c4.y1'], 46.0, 1e-6)
-    #     assert_rel_error(self, prob['c4.y2'], -93.0, 1e-6)
-    #
-    # def test_converge_diverge(self):
-    #
-    #     prob = Problem()
-    #     prob.model = ConvergeDiverge()
-    #     prob.setup(vector_class=PETScVector, check=False)
-    #     prob.model.suppress_solver_output = True
-    #     prob.run_model()
-    #
-    #     assert_rel_error(self, prob['c7.y1'], -102.7, 1e-6)
-=======
     #def test_fan_out_grouped_varsets(self):
         #prob = Problem(FanOutGroupedVarSets())
 
@@ -186,7 +154,6 @@
         prob.run_model()
 
         assert_rel_error(self, prob['c7.y1'], -102.7, 1e-6)
->>>>>>> 89ddcaa5
 
         indep_list = ['iv.x']
         unknown_list = ['c7.y1']
