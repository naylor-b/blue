""" Test out some specialized parallel derivatives features"""


from io import StringIO
import sys
import unittest
import time
import random
from distutils.version import LooseVersion

import numpy as np

import openmdao.api as om
from openmdao.test_suite.components.sellar import SellarDerivatives, \
    SellarDis1withDerivatives, SellarDis2withDerivatives
from openmdao.test_suite.groups.parallel_groups import FanOutGrouped, FanInGrouped
from openmdao.utils.assert_utils import assert_near_equal
from openmdao.utils.mpi import MPI


if MPI:
    try:
        from openmdao.vectors.petsc_vector import PETScVector
    except ImportError:
        PETScVector = None


@unittest.skipUnless(MPI and PETScVector, "MPI and PETSc are required.")
class ParDerivTestCase(unittest.TestCase):

    N_PROCS = 2

    def test_fan_in_serial_sets_rev(self):

        prob = om.Problem()
        prob.model = FanInGrouped()
        prob.model.linear_solver = om.LinearBlockGS()
        prob.model.sub.linear_solver = om.LinearBlockGS()

        prob.model.add_design_var('x1')
        prob.model.add_design_var('x2')
        prob.model.add_objective('c3.y')

        prob.setup(check=False, mode='rev')
        prob.run_driver()

        indep_list = ['x1', 'x2']
        unknown_list = ['c3.y']

        J = prob.compute_totals(unknown_list, indep_list, return_format='dict')
        assert_near_equal(J['c3.y']['x1'][0][0], -6.0, 1e-6)
        assert_near_equal(J['c3.y']['x2'][0][0], 35.0, 1e-6)

    def test_fan_in_serial_sets_fwd(self):

        prob = om.Problem()
        prob.model = FanInGrouped()
        prob.model.linear_solver = om.LinearBlockGS()
        prob.model.sub.linear_solver = om.LinearBlockGS()

        prob.model.add_design_var('x1')
        prob.model.add_design_var('x2')
        prob.model.add_objective('c3.y')

        prob.setup(check=False, mode='fwd')
        prob.run_driver()

        indep_list = ['x1', 'x2']
        unknown_list = ['c3.y']

        J = prob.compute_totals(unknown_list, indep_list, return_format='flat_dict')
        assert_near_equal(J['c3.y', 'x1'][0][0], -6.0, 1e-6)
        assert_near_equal(J['c3.y', 'x2'][0][0], 35.0, 1e-6)

    def test_fan_out_serial_sets_fwd(self):

        prob = om.Problem()
        prob.model = FanOutGrouped()
        prob.model.linear_solver = om.LinearBlockGS()
        prob.model.sub.linear_solver = om.LinearBlockGS()

        prob.model.add_design_var('iv.x')
        prob.model.add_constraint('c2.y', upper=0.0)
        prob.model.add_constraint('c3.y', upper=0.0)

        prob.setup(check=False, mode='fwd')
        prob.run_driver()

        unknown_list = ['c2.y', 'c3.y']
        indep_list = ['iv.x']

        J = prob.compute_totals(unknown_list, indep_list, return_format='flat_dict')
        assert_near_equal(J['c2.y', 'iv.x'][0][0], -6.0, 1e-6)
        assert_near_equal(J['c3.y', 'iv.x'][0][0], 15.0, 1e-6)

    def test_fan_out_serial_sets_rev(self):

        prob = om.Problem()
        prob.model = FanOutGrouped()
        prob.model.linear_solver = om.LinearBlockGS()
        prob.model.sub.linear_solver = om.LinearBlockGS()

        prob.model.add_design_var('iv.x')
        prob.model.add_constraint('c2.y', upper=0.0)
        prob.model.add_constraint('c3.y', upper=0.0)

        prob.setup(check=False, mode='rev')
        prob.run_driver()

        unknown_list = ['c3.y','c2.y'] #['c2.y', 'c3.y']
        indep_list = ['iv.x']

        J = prob.compute_totals(unknown_list, indep_list, return_format='flat_dict')
        assert_near_equal(J['c2.y', 'iv.x'][0][0], -6.0, 1e-6)
        assert_near_equal(J['c3.y', 'iv.x'][0][0], 15.0, 1e-6)

    def test_fan_in_parallel_sets_fwd(self):

        prob = om.Problem()
        prob.model = FanInGrouped()

        # An extra unconnected desvar was in the original test.
        prob.model.add_subsystem('p', om.IndepVarComp('x3', 0.0), promotes=['x3'])

        prob.model.linear_solver = om.LinearBlockGS()
        prob.model.sub.linear_solver = om.LinearBlockGS()

        prob.model.add_design_var('x1', parallel_deriv_color='par_dv')
        prob.model.add_design_var('x2', parallel_deriv_color='par_dv')
        prob.model.add_design_var('x3')
        prob.model.add_objective('c3.y')

        prob.setup(check=False, mode='fwd')
        prob.run_driver()

        indep_list = ['x1', 'x2']
        unknown_list = ['c3.y']

        J = prob.compute_totals(unknown_list, indep_list, return_format='flat_dict')
        assert_near_equal(J['c3.y', 'x1'][0][0], -6.0, 1e-6)
        assert_near_equal(J['c3.y', 'x2'][0][0], 35.0, 1e-6)

    def test_debug_print_option_totals_color(self):

        prob = om.Problem()
        prob.model = FanInGrouped()

        # An extra unconnected desvar was in the original test.
        prob.model.add_subsystem('p', om.IndepVarComp('x3', 0.0), promotes=['x3'])

        prob.model.linear_solver = om.LinearBlockGS()
        prob.model.sub.linear_solver = om.LinearBlockGS()

        prob.model.add_design_var('x1', parallel_deriv_color='par_dv')
        prob.model.add_design_var('x2', parallel_deriv_color='par_dv')
        prob.model.add_design_var('x3')
        prob.model.add_objective('c3.y')

        prob.driver.options['debug_print'] = ['totals']

        prob.setup(check=False, mode='fwd')
        prob.set_solver_print(level=0)
        prob.run_driver()

        indep_list = ['x1', 'x2', 'x3']
        unknown_list = ['c3.y']

        stdout = sys.stdout
        strout = StringIO()
        sys.stdout = strout
        try:
            _ = prob.compute_totals(unknown_list, indep_list, return_format='flat_dict',
                                    debug_print=not prob.comm.rank)
        finally:
            sys.stdout = stdout

        output = strout.getvalue()

        if not prob.comm.rank:
            self.assertTrue('Solving color: par_dv (x1, x2)' in output)
            self.assertTrue('In mode: fwd, Solving variable(s) using simul coloring:' in output)
            self.assertTrue("('p.x3', [2])" in output)

    def test_fan_out_parallel_sets_rev(self):

        prob = om.Problem()
        prob.model = FanOutGrouped()
        prob.model.linear_solver = om.LinearBlockGS()
        prob.model.sub.linear_solver = om.LinearBlockGS()

        prob.model.add_design_var('iv.x')
        prob.model.add_constraint('c2.y', upper=0.0, parallel_deriv_color='par_resp')
        prob.model.add_constraint('c3.y', upper=0.0, parallel_deriv_color='par_resp')

        prob.setup(check=False, mode='rev')
        prob.run_driver()

        unknown_list = ['c2.y', 'c3.y']
        indep_list = ['iv.x']

        J = prob.compute_totals(unknown_list, indep_list, return_format='flat_dict')
        assert_near_equal(J['c2.y', 'iv.x'][0][0], -6.0, 1e-6)
        assert_near_equal(J['c3.y', 'iv.x'][0][0], 15.0, 1e-6)

        # Piggyback to make sure the distributed norm calculation is correct.
        vec = prob.model._vectors['residual']['c2.y']
        norm_val = vec.get_norm()
        # NOTE: BAN updated the norm value for the PR that added seed splitting, i.e.
        # the seed, c2.y in this case, is half what it was before (-.5 vs. -1).
        assert_near_equal(norm_val, 6.422616289332565, 1e-6)


@unittest.skipUnless(MPI and PETScVector, "MPI and PETSc are required.")
class DecoupledTestCase(unittest.TestCase):
    N_PROCS = 2
    asize = 3

    def setup_model(self):
        asize = self.asize
        prob = om.Problem()
        root = prob.model
        root.linear_solver = om.LinearBlockGS()

        Indep1 = root.add_subsystem('Indep1', om.IndepVarComp('x', np.arange(asize, dtype=float)+1.0))
        Indep2 = root.add_subsystem('Indep2', om.IndepVarComp('x', np.arange(asize+2, dtype=float)+1.0))
        G1 = root.add_subsystem('G1', om.ParallelGroup())
        G1.linear_solver = om.LinearBlockGS()

        c1 = G1.add_subsystem('c1', om.ExecComp('y = ones(3).T*x.dot(arange(3.,6.))',
                                                x=np.zeros(asize), y=np.zeros(asize)))
        c2 = G1.add_subsystem('c2', om.ExecComp('y = x[:%d] * 2.0' % asize,
                                                x=np.zeros(asize+2), y=np.zeros(asize)))

        Con1 = root.add_subsystem('Con1', om.ExecComp('y = x * 5.0',
                                                      x=np.zeros(asize), y=np.zeros(asize)))
        Con2 = root.add_subsystem('Con2', om.ExecComp('y = x * 4.0',
                                                      x=np.zeros(asize), y=np.zeros(asize)))
        root.connect('Indep1.x', 'G1.c1.x')
        root.connect('Indep2.x', 'G1.c2.x')
        root.connect('G1.c1.y', 'Con1.x')
        root.connect('G1.c2.y', 'Con2.x')

        return prob

    def test_serial_fwd(self):
        asize = self.asize
        prob = self.setup_model()

        prob.model.add_design_var('Indep1.x')
        prob.model.add_design_var('Indep2.x')
        prob.model.add_constraint('Con1.y', upper=0.0)
        prob.model.add_constraint('Con2.y', upper=0.0)

        prob.setup(check=False, mode='fwd')
        prob.run_model()

        J = prob.compute_totals(['Con1.y', 'Con2.y'], ['Indep1.x', 'Indep2.x'],
                                return_format='flat_dict')

        assert_near_equal(J['Con1.y', 'Indep1.x'], np.array([[15., 20., 25.],[15., 20., 25.], [15., 20., 25.]]), 1e-6)
        expected = np.zeros((asize, asize+2))
        expected[:,:asize] = np.eye(asize)*8.0
        assert_near_equal(J['Con2.y', 'Indep2.x'], expected, 1e-6)

    def test_parallel_fwd(self):
        asize = self.asize
        prob = self.setup_model()

        prob.model.add_design_var('Indep1.x', parallel_deriv_color='pardv')
        prob.model.add_design_var('Indep2.x', parallel_deriv_color='pardv')
        prob.model.add_constraint('Con1.y', upper=0.0)
        prob.model.add_constraint('Con2.y', upper=0.0)

        prob.setup(check=False, mode='fwd')
        prob.run_driver()

        J = prob.compute_totals(['Con1.y', 'Con2.y'], ['Indep1.x', 'Indep2.x'],
                                return_format='flat_dict')

        assert_near_equal(J['Con1.y', 'Indep1.x'], np.array([[15., 20., 25.],[15., 20., 25.], [15., 20., 25.]]), 1e-6)
        expected = np.zeros((asize, asize+2))
        expected[:,:asize] = np.eye(asize)*8.0
        assert_near_equal(J['Con2.y', 'Indep2.x'], expected, 1e-6)

    def test_parallel_fwd_multi(self):
        asize = self.asize
        prob = self.setup_model()

        prob.model.add_design_var('Indep1.x', parallel_deriv_color='pardv', vectorize_derivs=True)
        prob.model.add_design_var('Indep2.x', parallel_deriv_color='pardv', vectorize_derivs=True)
        prob.model.add_constraint('Con1.y', upper=0.0)
        prob.model.add_constraint('Con2.y', upper=0.0)

        prob.setup(check=False, mode='fwd')
        prob.run_driver()

        J = prob.compute_totals(['Con1.y', 'Con2.y'], ['Indep1.x', 'Indep2.x'],
                                return_format='flat_dict')

        assert_near_equal(J['Con1.y', 'Indep1.x'], np.array([[15., 20., 25.],[15., 20., 25.], [15., 20., 25.]]), 1e-6)
        expected = np.zeros((asize, asize+2))
        expected[:,:asize] = np.eye(asize)*8.0
        assert_near_equal(J['Con2.y', 'Indep2.x'], expected, 1e-6)

    def test_serial_rev(self):
        asize = self.asize
        prob = self.setup_model()

        prob.model.add_design_var('Indep1.x')
        prob.model.add_design_var('Indep2.x')
        prob.model.add_constraint('Con1.y', upper=0.0)
        prob.model.add_constraint('Con2.y', upper=0.0)

        prob.setup(check=False, mode='rev')
        prob.run_driver()

        J = prob.compute_totals(['Con1.y', 'Con2.y'], ['Indep1.x', 'Indep2.x'],
                                return_format='flat_dict')

        assert_near_equal(J['Con1.y', 'Indep1.x'], np.array([[15., 20., 25.],[15., 20., 25.], [15., 20., 25.]]), 1e-6)
        expected = np.zeros((asize, asize+2))
        expected[:,:asize] = np.eye(asize)*8.0
        assert_near_equal(J['Con2.y', 'Indep2.x'], expected, 1e-6)

    def test_parallel_rev(self):
        asize = self.asize

        prob = self.setup_model()

        prob.model.add_design_var('Indep1.x')
        prob.model.add_design_var('Indep2.x')
        prob.model.add_constraint('Con1.y', upper=0.0, parallel_deriv_color='parc')
        prob.model.add_constraint('Con2.y', upper=0.0, parallel_deriv_color='parc')

        prob.setup(check=False, mode='rev')
        prob.run_driver()

        J = prob.compute_totals(['Con1.y', 'Con2.y'], ['Indep1.x', 'Indep2.x'],
                                return_format='flat_dict')

        assert_near_equal(J['Con1.y', 'Indep1.x'], np.array([[15., 20., 25.],[15., 20., 25.], [15., 20., 25.]]), 1e-6)
        expected = np.zeros((asize, asize+2))
        expected[:,:asize] = np.eye(asize)*8.0
        assert_near_equal(J['Con2.y', 'Indep2.x'], expected, 1e-6)


@unittest.skipUnless(MPI and PETScVector, "MPI and PETSc are required.")
class IndicesTestCase(unittest.TestCase):

    N_PROCS = 2

    def setup_model(self, mode):
        asize = 3
        prob = om.Problem()
        root = prob.model
        root.linear_solver = om.LinearBlockGS()

        p = root.add_subsystem('p', om.IndepVarComp('x', np.arange(asize, dtype=float)+1.0))
        G1 = root.add_subsystem('G1', om.ParallelGroup())
        G1.linear_solver = om.LinearBlockGS()

        c2 = G1.add_subsystem('c2', om.ExecComp('y = x * 2.0',
                                                x=np.zeros(asize), y=np.zeros(asize)))
        c3 = G1.add_subsystem('c3', om.ExecComp('y = ones(3).T*x.dot(arange(3.,6.))',
                                                x=np.zeros(asize), y=np.zeros(asize)))
        c4 = root.add_subsystem('c4', om.ExecComp('y = x * 4.0',
                                                  x=np.zeros(asize), y=np.zeros(asize)))
        c5 = root.add_subsystem('c5', om.ExecComp('y = x * 5.0',
                                                  x=np.zeros(asize), y=np.zeros(asize)))

        prob.model.add_design_var('p.x', indices=[1, 2])
        prob.model.add_constraint('c4.y', upper=0.0, indices=[1], parallel_deriv_color='par_resp')
        prob.model.add_constraint('c5.y', upper=0.0, indices=[2], parallel_deriv_color='par_resp')

        root.connect('p.x', 'G1.c2.x')
        root.connect('p.x', 'G1.c3.x')
        root.connect('G1.c2.y', 'c4.x')
        root.connect('G1.c3.y', 'c5.x')

        prob.setup(check=False, mode=mode)
        prob.run_driver()

        return prob

    def test_indices_fwd(self):
        prob = self.setup_model('fwd')

        J = prob.compute_totals(['c4.y', 'c5.y'], ['p.x'],
                                return_format='flat_dict')

        assert_near_equal(J['c5.y', 'p.x'][0], np.array([20., 25.]), 1e-6)
        assert_near_equal(J['c4.y', 'p.x'][0], np.array([8., 0.]), 1e-6)

    def test_indices_rev(self):
        prob = self.setup_model('rev')
        J = prob.compute_totals(['c4.y', 'c5.y'], ['p.x'],
                                return_format='flat_dict')

        assert_near_equal(J['c5.y', 'p.x'][0], np.array([20., 25.]), 1e-6)
        assert_near_equal(J['c4.y', 'p.x'][0], np.array([8., 0.]), 1e-6)


@unittest.skipUnless(MPI and PETScVector, "MPI and PETSc are required.")
class IndicesTestCase2(unittest.TestCase):

    N_PROCS = 2

    def setup_model(self, mode):
        asize = 3
        prob = om.Problem()
        root = prob.model

        root.linear_solver = om.LinearBlockGS()

        G1 = root.add_subsystem('G1', om.ParallelGroup())
        G1.linear_solver = om.LinearBlockGS()

        par1 = G1.add_subsystem('par1', om.Group())
        par1.linear_solver = om.LinearBlockGS()
        par2 = G1.add_subsystem('par2', om.Group())
        par2.linear_solver = om.LinearBlockGS()

        p1 = par1.add_subsystem('p', om.IndepVarComp('x', np.arange(asize, dtype=float)+1.0))
        p2 = par2.add_subsystem('p', om.IndepVarComp('x', np.arange(asize, dtype=float)+10.0))

        c2 = par1.add_subsystem('c2', om.ExecComp('y = x * 2.0',
                                                  x=np.zeros(asize), y=np.zeros(asize)))
        c3 = par2.add_subsystem('c3', om.ExecComp('y = ones(3).T*x.dot(arange(3.,6.))',
                                                  x=np.zeros(asize), y=np.zeros(asize)))
        c4 = par1.add_subsystem('c4', om.ExecComp('y = x * 4.0',
                                                  x=np.zeros(asize), y=np.zeros(asize)))
        c5 = par2.add_subsystem('c5', om.ExecComp('y = x * 5.0',
                                                  x=np.zeros(asize), y=np.zeros(asize)))

        prob.model.add_design_var('G1.par1.p.x', indices=[1, 2])
        prob.model.add_design_var('G1.par2.p.x', indices=[1, 2])
        prob.model.add_constraint('G1.par1.c4.y', upper=0.0, indices=[1], parallel_deriv_color='par_resp')
        prob.model.add_constraint('G1.par2.c5.y', upper=0.0, indices=[2], parallel_deriv_color='par_resp')

        root.connect('G1.par1.p.x', 'G1.par1.c2.x')
        root.connect('G1.par2.p.x', 'G1.par2.c3.x')
        root.connect('G1.par1.c2.y', 'G1.par1.c4.x')
        root.connect('G1.par2.c3.y', 'G1.par2.c5.x')

        prob.setup(check=False, mode=mode)
        prob.run_driver()

        return prob

    def test_indices_fwd(self):
        prob = self.setup_model('fwd')

        dvs = prob.model.get_design_vars()
        self.assertEqual(set(dvs), set(['G1.par1.p.x', 'G1.par2.p.x']))

        responses = prob.model.get_responses()
        self.assertEqual(set(responses), set(['G1.par1.c4.y', 'G1.par2.c5.y']))

        J = prob.compute_totals(of=['G1.par1.c4.y', 'G1.par2.c5.y'],
                                wrt=['G1.par1.p.x', 'G1.par2.p.x'],
                                return_format='flat_dict')

        assert_near_equal(J['G1.par2.c5.y', 'G1.par2.p.x'][0], np.array([20., 25.]), 1e-6)
        assert_near_equal(J['G1.par1.c4.y', 'G1.par1.p.x'][0], np.array([8., 0.]), 1e-6)

    def test_indices_rev(self):
        prob = self.setup_model('rev')
        J = prob.compute_totals(['G1.par1.c4.y', 'G1.par2.c5.y'],
                                ['G1.par1.p.x', 'G1.par2.p.x'],
                                return_format='flat_dict')

        assert_near_equal(J['G1.par2.c5.y', 'G1.par2.p.x'][0], np.array([20., 25.]), 1e-6)
        assert_near_equal(J['G1.par1.c4.y', 'G1.par1.p.x'][0], np.array([8., 0.]), 1e-6)


@unittest.skipUnless(MPI and PETScVector, "MPI and PETSc are required.")
class MatMatTestCase(unittest.TestCase):
    N_PROCS = 2
    asize = 3

    def setup_model(self):
        asize = self.asize
        prob = om.Problem()
        root = prob.model
        root.linear_solver = om.LinearBlockGS()

        p1 = root.add_subsystem('p1', om.IndepVarComp('x', np.arange(asize, dtype=float)+1.0))
        p2 = root.add_subsystem('p2', om.IndepVarComp('x', np.arange(asize, dtype=float)+1.0))
        G1 = root.add_subsystem('G1', om.ParallelGroup())
        G1.linear_solver = om.LinearBlockGS()

        c1 = G1.add_subsystem('c1', om.ExecComp('y = ones(3).T*x.dot(arange(3.,6.))',
                                                x=np.zeros(asize), y=np.zeros(asize)))
        c2 = G1.add_subsystem('c2', om.ExecComp('y = x * 2.0',
                                                x=np.zeros(asize), y=np.zeros(asize)))

        c3 = root.add_subsystem('c3', om.ExecComp('y = x * 5.0',
                                                  x=np.zeros(asize), y=np.zeros(asize)))
        c4 = root.add_subsystem('c4', om.ExecComp('y = x * 4.0',
                                                  x=np.zeros(asize), y=np.zeros(asize)))
        root.connect('p1.x', 'G1.c1.x')
        root.connect('p2.x', 'G1.c2.x')
        root.connect('G1.c1.y', 'c3.x')
        root.connect('G1.c2.y', 'c4.x')

        return prob

    def test_parallel_fwd(self):
        asize = self.asize
        prob = self.setup_model()

        prob.model.add_design_var('p1.x', parallel_deriv_color='par')
        prob.model.add_design_var('p2.x', parallel_deriv_color='par')
        prob.model.add_constraint('c3.y', upper=0.0)
        prob.model.add_constraint('c4.y', upper=0.0)

        prob.setup(check=False, mode='fwd')
        prob.run_driver()

        J = prob.compute_totals(['c3.y', 'c4.y'], ['p1.x', 'p2.x'],
                                return_format='flat_dict')

        assert_near_equal(J['c3.y', 'p1.x'], np.array([[15., 20., 25.],[15., 20., 25.], [15., 20., 25.]]), 1e-6)
        expected = np.eye(asize)*8.0
        assert_near_equal(J['c4.y', 'p2.x'], expected, 1e-6)

    def test_parallel_multi_fwd(self):
        asize = self.asize
        prob = self.setup_model()

        prob.model.add_design_var('p1.x', parallel_deriv_color='par', vectorize_derivs=True)
        prob.model.add_design_var('p2.x', parallel_deriv_color='par', vectorize_derivs=True)
        prob.model.add_constraint('c3.y', upper=0.0)
        prob.model.add_constraint('c4.y', upper=0.0)

        prob.setup(check=False, mode='fwd')
        prob.run_driver()

        J = prob.compute_totals(['c3.y', 'c4.y'], ['p1.x', 'p2.x'],
                                return_format='flat_dict')

        assert_near_equal(J['c3.y', 'p1.x'], np.array([[15., 20., 25.],[15., 20., 25.], [15., 20., 25.]]), 1e-6)
        expected = np.eye(asize)*8.0
        assert_near_equal(J['c4.y', 'p2.x'], expected, 1e-6)

    def test_parallel_rev(self):
        asize = self.asize
        prob = self.setup_model()

        prob.model.add_design_var('p1.x')
        prob.model.add_design_var('p2.x')
        prob.model.add_constraint('c3.y', upper=0.0, parallel_deriv_color='par')
        prob.model.add_constraint('c4.y', upper=0.0, parallel_deriv_color='par')

        prob.setup(check=False, mode='rev')
        prob.run_driver()

        J = prob.compute_totals(['c3.y', 'c4.y'], ['p1.x', 'p2.x'],
                                return_format='flat_dict')

        assert_near_equal(J['c3.y', 'p1.x'], np.array([[15., 20., 25.],[15., 20., 25.], [15., 20., 25.]]), 1e-6)
        expected = np.eye(asize)*8.0
        assert_near_equal(J['c4.y', 'p2.x'], expected, 1e-6)

    def test_parallel_multi_rev(self):
        asize = self.asize
        prob = self.setup_model()

        prob.model.add_design_var('p1.x')
        prob.model.add_design_var('p2.x')
        prob.model.add_constraint('c3.y', upper=0.0, parallel_deriv_color='par', vectorize_derivs=True)
        prob.model.add_constraint('c4.y', upper=0.0, parallel_deriv_color='par', vectorize_derivs=True)

        prob.setup(check=False, mode='rev')
        prob.run_driver()

        J = prob.compute_totals(['c3.y', 'c4.y'], ['p1.x', 'p2.x'],
                                return_format='flat_dict')

        assert_near_equal(J['c3.y', 'p1.x'], np.array([[15., 20., 25.],[15., 20., 25.], [15., 20., 25.]]), 1e-6)
        expected = np.eye(asize)*8.0
        assert_near_equal(J['c4.y', 'p2.x'], expected, 1e-6)


class SumComp(om.ExplicitComponent):
    def __init__(self, size):
        super().__init__()
        self.size = size

    def setup(self):
        self.add_input('x', val=np.zeros(self.size))
        self.add_output('y', val=0.0)

        self.declare_partials(of='*', wrt='*')

    def compute(self, inputs, outputs):
        outputs['y'] = np.sum(inputs['x'])

    def compute_partials(self, inputs, partials):
        partials['y', 'x'] = np.ones(inputs['x'].size)


class SlowComp(om.ExplicitComponent):
    """
    Component with a delay that multiplies the input by a multiplier.
    """

    def __init__(self, delay=1.0, size=3, mult=2.0):
        super().__init__()
        self.delay = delay
        self.size = size
        self.mult = mult

    def setup(self):
        self.add_input('x', val=0.0)
        self.add_output('y', val=np.zeros(self.size))

        self.declare_partials(of='*', wrt='*')

    def compute(self, inputs, outputs):
        outputs['y'] = inputs['x'] * self.mult

    def compute_partials(self, inputs, partials):
        partials['y', 'x'] = self.mult

    def _apply_linear(self, jac, vec_names, rel_systems, mode, scope_out=None, scope_in=None, neg=False):
        time.sleep(self.delay)
<<<<<<< HEAD
        super(SlowComp, self)._apply_linear(jac, vec_names, rel_systems, mode, scope_out, scope_in, neg)
=======
        super()._apply_linear(jac, vec_names, rel_systems, mode, scope_out, scope_in)
>>>>>>> 9ef8e0e9


class PartialDependGroup(om.Group):
    def setup(self):
        size = 4

        Comp1 = self.add_subsystem('Comp1', SumComp(size))
        pargroup = self.add_subsystem('ParallelGroup1', om.ParallelGroup())

        self.set_input_defaults('Comp1.x', val=np.arange(size, dtype=float)+1.0)

        self.linear_solver = om.LinearBlockGS()
        self.linear_solver.options['iprint'] = -1
        pargroup.linear_solver = om.LinearBlockGS()
        pargroup.linear_solver.options['iprint'] = -1

        delay = .1
        Con1 = pargroup.add_subsystem('Con1', SlowComp(delay=delay, size=2, mult=2.0))
        Con2 = pargroup.add_subsystem('Con2', SlowComp(delay=delay, size=2, mult=-3.0))

        self.connect('Comp1.y', 'ParallelGroup1.Con1.x')
        self.connect('Comp1.y', 'ParallelGroup1.Con2.x')

        color = 'parcon'
        self.add_design_var('Comp1.x')
        self.add_constraint('ParallelGroup1.Con1.y', lower=0.0, parallel_deriv_color=color)
        self.add_constraint('ParallelGroup1.Con2.y', upper=0.0, parallel_deriv_color=color)


# This one hangs on Travis for numpy 1.12 and we can't reproduce the error anywhere where we can
# debug it, so we're skipping it for numpy 1.12.
@unittest.skipUnless(MPI and PETScVector and LooseVersion(np.__version__) >= LooseVersion("1.13"),
                     "MPI, PETSc, and numpy >= 1.13 are required.")
class ParDerivColorFeatureTestCase(unittest.TestCase):
    N_PROCS = 2

    def test_feature_rev(self):
        import time

        import numpy as np

        import openmdao.api as om
        from openmdao.core.tests.test_parallel_derivatives import PartialDependGroup

        size = 4

        of = ['ParallelGroup1.Con1.y', 'ParallelGroup1.Con2.y']
        wrt = ['Comp1.x']

        # run first in fwd mode
        p = om.Problem(model=PartialDependGroup())
        p.setup(mode='rev')
        p.run_model()

        J = p.compute_totals(of, wrt, return_format='dict')

        assert_near_equal(J['ParallelGroup1.Con1.y']['Comp1.x'][0], np.ones(size)*2., 1e-6)
        assert_near_equal(J['ParallelGroup1.Con2.y']['Comp1.x'][0], np.ones(size)*-3., 1e-6)

    def test_fwd_vs_rev(self):
        import time

        import numpy as np

        import openmdao.api as om
        from openmdao.core.tests.test_parallel_derivatives import PartialDependGroup

        size = 4

        of = ['ParallelGroup1.Con1.y', 'ParallelGroup1.Con2.y']
        wrt = ['Comp1.x']

        # run first in fwd mode
        p = om.Problem(model=PartialDependGroup())
        p.setup(mode='fwd')
        p.run_model()

        elapsed_fwd = time.time()
        J = p.compute_totals(of, wrt, return_format='dict')
        elapsed_fwd = time.time() - elapsed_fwd

        assert_near_equal(J['ParallelGroup1.Con1.y']['Comp1.x'][0], np.ones(size)*2., 1e-6)
        assert_near_equal(J['ParallelGroup1.Con2.y']['Comp1.x'][0], np.ones(size)*-3., 1e-6)

        # now run in rev mode and compare times for deriv calculation
        p = om.Problem(model=PartialDependGroup())
        p.setup(check=False, mode='rev')

        p.run_model()

        elapsed_rev = time.time()
        J = p.compute_totals(of, wrt, return_format='dict')
        elapsed_rev = time.time() - elapsed_rev

        assert_near_equal(J['ParallelGroup1.Con1.y']['Comp1.x'][0], np.ones(size)*2., 1e-6)
        assert_near_equal(J['ParallelGroup1.Con2.y']['Comp1.x'][0], np.ones(size)*-3., 1e-6)

        # make sure that rev mode is faster than fwd mode
        self.assertGreater(elapsed_fwd / elapsed_rev, 1.0)


class CleanupTestCase(unittest.TestCase):
    # This is to test for a bug john found that caused his ozone problem to fail
    # to converge.  The problem was due to garbage in the doutputs vector that
    # was coming from transfers to irrelevant variables during Group._apply_linear.
    def setUp(self):
        p = self.p = om.Problem()
        root = p.model
        root.linear_solver = om.LinearBlockGS()
        root.linear_solver.options['err_on_non_converge'] = True

        inputs = root.add_subsystem("inputs", om.IndepVarComp("x", 1.0))
        G1 = root.add_subsystem("G1", om.Group())
        dparam = G1.add_subsystem("dparam", om.ExecComp("y = .5*x"))
        G1_inputs = G1.add_subsystem("inputs", om.IndepVarComp("x", 1.5))
        start = G1.add_subsystem("start", om.ExecComp("y = .7*x"))
        timecomp = G1.add_subsystem("time", om.ExecComp("y = -.2*x"))

        G2 = G1.add_subsystem("G2", om.Group())
        stage_step = G2.add_subsystem("stage_step",
                                      om.ExecComp("y = -0.1*x + .5*x2 - .4*x3 + .9*x4"))
        ode = G2.add_subsystem("ode", om.ExecComp("y = .8*x - .6*x2"))
        dummy = G2.add_subsystem("dummy", om.IndepVarComp("x", 1.3))

        step = G1.add_subsystem("step", om.ExecComp("y = -.2*x + .4*x2 - .4*x3"))
        output = G1.add_subsystem("output", om.ExecComp("y = .6*x"))

        con = root.add_subsystem("con", om.ExecComp("y = .2 * x"))
        obj = root.add_subsystem("obj", om.ExecComp("y = .3 * x"))

        root.connect("inputs.x", "G1.dparam.x")

        G1.connect("inputs.x", ["start.x", "time.x"])
        G1.connect("dparam.y", "G2.ode.x")
        G1.connect("start.y", ["step.x", "G2.stage_step.x4"])
        G1.connect("time.y", ["step.x2", "G2.stage_step.x3"])
        G1.connect("step.y", "output.x")
        G1.connect("G2.ode.y", ["step.x3", "G2.stage_step.x"])

        G2.connect("stage_step.y", "ode.x2")
        G2.connect("dummy.x", "stage_step.x2")

        root.connect("G1.output.y", ["con.x", "obj.x"])

        root.add_design_var('inputs.x')
        root.add_constraint('con.y')
        root.add_constraint('obj.y')

    def test_rev(self):
        p = self.p
        p.setup(check=False, mode='rev')
        p.run_model()

        # test will fail if this fails to converge
        J = p.compute_totals(['con.y', 'obj.y'],
                             ['inputs.x'], return_format='dict')


@unittest.skipUnless(MPI and PETScVector, "MPI and PETSc are required.")
class CheckParallelDerivColoringEfficiency(unittest.TestCase):
    # these tests check that redudant calls to compute_jacvec_product
    # are not performed when running parallel derivatives
    # ref issue 1405

    N_PROCS = 3

    def setup_model(self, size):
        class DelayComp(om.ExplicitComponent):

            def initialize(self):
                self.counter = 0
                self.options.declare('time', default=3.0)
                self.options.declare('size', default=1)

            def setup(self):
                size = self.options['size']
                self.add_input('x', shape=size)
                self.add_output('y', shape=size)
                self.add_output('y2', shape=size)
                self.declare_partials('y', 'x')
                self.declare_partials('y2', 'x')

            def compute(self, inputs, outputs):
                waittime = self.options['time']
                size = self.options['size']
                outputs['y'] = np.linspace(3, 10, size) * inputs['x']
                outputs['y2'] = np.linspace(2, 4, size) * inputs['x']

            def compute_jacvec_product(self, inputs, d_inputs, d_outputs, mode):
                waittime = self.options['time']
                size = self.options['size']
                if mode == 'fwd':
                    time.sleep(waittime)
                    if 'x' in d_inputs:
                        self.counter += 1
                        if 'y' in d_outputs:
                            d_outputs['y'] += np.linspace(3, 10, size)*d_inputs['x']
                        if 'y2' in d_outputs:
                            d_outputs['y2'] += np.linspace(2, 4, size)*d_inputs['x']
                elif mode == 'rev':
                    if 'x' in d_inputs:
                        self.counter += 1
                        time.sleep(waittime)
                        if 'y' in d_outputs:
                            d_inputs['x'] += np.linspace(3, 10, size)*d_outputs['y']
                        if 'y2' in d_outputs:
                            d_inputs['x'] += np.linspace(2, 4, size)*d_outputs['y2']
        model = om.Group()
        iv = om.IndepVarComp()
        mysize = size
        iv.add_output('x', val=3.0 * np.ones((mysize, )))
        model.add_subsystem('iv', iv)
        pg = model.add_subsystem('pg', om.ParallelGroup(), promotes=['*'])
        pg.add_subsystem('dc1', DelayComp(size=mysize, time=0.0))
        pg.add_subsystem('dc2', DelayComp(size=mysize, time=0.0))
        pg.add_subsystem('dc3', DelayComp(size=mysize, time=0.0))
        model.connect('iv.x', ['dc1.x', 'dc2.x', 'dc3.x'])
        model.linear_solver = om.LinearRunOnce()
        model.add_design_var('iv.x', lower=-1.0, upper=1.0)

        return model

    def test_parallel_deriv_coloring_for_redundant_calls(self):
        model = self.setup_model(size=6)
        pdc = 'a'
        model.add_constraint('dc1.y', indices=[0], lower=-1.0, upper=1.0, parallel_deriv_color=pdc)
        model.add_constraint('dc2.y2', indices=[1], lower=-1.0, upper=1.0, parallel_deriv_color=pdc)
        model.add_constraint('dc2.y', indices=[3], lower=-1.0, upper=1.0, parallel_deriv_color=pdc)
        model.add_objective('dc3.y', index=2, parallel_deriv_color=pdc)

        prob = om.Problem(model=model)
        prob.setup(mode='rev', force_alloc_complex=True)
        prob.run_model()
        data = prob.check_totals(method='cs', out_stream=None)
        assert_near_equal(data[('pg.dc1.y', 'iv.x')]['abs error'][0], 0.0, 1e-6)
        assert_near_equal(data[('pg.dc2.y2', 'iv.x')]['abs error'][0], 0.0, 1e-6)
        assert_near_equal(data[('pg.dc2.y', 'iv.x')]['abs error'][0], 0.0, 1e-6)
        assert_near_equal(data[('pg.dc3.y', 'iv.x')]['abs error'][0], 0.0, 1e-6)

        comm = MPI.COMM_WORLD
        # should only need one jacvec product per linear solve
        dc1count = dc2count = dc3count = 0.0
        dc1count = comm.allreduce(prob.model.pg.dc1.counter, op=MPI.SUM)
        dc2count = comm.allreduce(prob.model.pg.dc2.counter, op=MPI.SUM)
        dc3count = comm.allreduce(prob.model.pg.dc3.counter, op=MPI.SUM)
        # one linear solve on proc 0
        self.assertEqual(dc1count, 1)
        # two solves on proc 1
        self.assertEqual(dc2count, 2)
        # one solve on proc 2
        self.assertEqual(dc3count, 1)

    def test_parallel_deriv_coloring_for_redundant_calls_vector(self):
        model = self.setup_model(size=5)
        pdc = 'a'
        model.add_constraint('dc1.y', lower=-1.0, upper=1.0, parallel_deriv_color=pdc)
        model.add_constraint('dc2.y2', lower=-1.0, upper=1.0, parallel_deriv_color=pdc)
        model.add_constraint('dc2.y', lower=-1.0, upper=1.0, parallel_deriv_color=pdc)
        # objective is a scalar - gets its own color to avoid being called 10x
        model.add_objective('dc3.y', index=2, parallel_deriv_color='b')

        prob = om.Problem(model=model)
        prob.setup(mode='rev', force_alloc_complex=True)
        prob.run_model()
        data = prob.check_totals(method='cs', out_stream=None)
        assert_near_equal(data[('pg.dc1.y', 'iv.x')]['abs error'][0], 0.0, 1e-6)
        assert_near_equal(data[('pg.dc2.y2', 'iv.x')]['abs error'][0], 0.0, 1e-6)
        assert_near_equal(data[('pg.dc2.y', 'iv.x')]['abs error'][0], 0.0, 1e-6)
        assert_near_equal(data[('pg.dc3.y', 'iv.x')]['abs error'][0], 0.0, 1e-6)

        # should only need one jacvec product per linear solve
        comm = MPI.COMM_WORLD
        dc1count = dc2count = dc3count = 0.0
        dc1count = comm.allreduce(prob.model.pg.dc1.counter, op=MPI.SUM)
        dc2count = comm.allreduce(prob.model.pg.dc2.counter, op=MPI.SUM)
        dc3count = comm.allreduce(prob.model.pg.dc3.counter, op=MPI.SUM)
        # five linear solves on proc 0
        self.assertEqual(dc1count, 5)
        # ten solves on proc 1
        self.assertEqual(dc2count, 10)
        # one solve on proc 2
        self.assertEqual(dc3count, 1)

if __name__ == "__main__":
    from openmdao.utils.mpi import mpirun_tests
    mpirun_tests()<|MERGE_RESOLUTION|>--- conflicted
+++ resolved
@@ -625,11 +625,7 @@
 
     def _apply_linear(self, jac, vec_names, rel_systems, mode, scope_out=None, scope_in=None, neg=False):
         time.sleep(self.delay)
-<<<<<<< HEAD
-        super(SlowComp, self)._apply_linear(jac, vec_names, rel_systems, mode, scope_out, scope_in, neg)
-=======
-        super()._apply_linear(jac, vec_names, rel_systems, mode, scope_out, scope_in)
->>>>>>> 9ef8e0e9
+        super()._apply_linear(jac, vec_names, rel_systems, mode, scope_out, scope_in, neg)
 
 
 class PartialDependGroup(om.Group):
