""" Unit tests for the Driver base class."""

from __future__ import print_function

from distutils.version import LooseVersion
from six import StringIO
import sys
import unittest

import numpy as np

import openmdao
from openmdao.api import Problem, IndepVarComp, Group, ExecComp, ScipyOptimizeDriver
from openmdao.utils.assert_utils import assert_rel_error
from openmdao.utils.general_utils import printoptions
from openmdao.test_suite.components.sellar import SellarDerivatives
from openmdao.test_suite.components.simple_comps import DoubleArrayComp, NonSquareArrayComp


class TestDriver(unittest.TestCase):

    def test_basic_get(self):

        prob = Problem()
        prob.model = model = SellarDerivatives()

        model.add_design_var('z')
        model.add_objective('obj')
        model.add_constraint('con1', lower=0)
        prob.set_solver_print(level=0)

        prob.setup(check=False)
        prob.run_driver()

        designvars = prob.driver.get_design_var_values()
        self.assertEqual(designvars['pz.z'][0], 5.0 )

        designvars = prob.driver.get_objective_values()
        self.assertEqual(designvars['obj_cmp.obj'], prob['obj'] )

        designvars = prob.driver.get_constraint_values()
        self.assertEqual(designvars['con_cmp1.con1'], prob['con1']  )

    def test_scaled_design_vars(self):

        prob = Problem()
        prob.model = model = SellarDerivatives()

        model.add_design_var('z', ref=5.0, ref0=3.0)
        model.add_objective('obj')
        model.add_constraint('con1', lower=0)
        prob.set_solver_print(level=0)

        prob.setup(check=False)

        # Conclude setup but don't run model.
        prob.final_setup()

        dv = prob.driver.get_design_var_values()
        self.assertEqual(dv['pz.z'][0], 1.0)
        self.assertEqual(dv['pz.z'][1], -0.5)

        prob.driver.set_design_var('pz.z', np.array((2.0, -2.0)))
        self.assertEqual(prob['z'][0], 7.0)
        self.assertEqual(prob['z'][1], -1.0)

    def test_scaled_constraints(self):

        prob = Problem()
        prob.model = model = SellarDerivatives()

        model.add_design_var('z')
        model.add_objective('obj')
        model.add_constraint('con1', lower=0, ref=2.0, ref0=3.0)
        prob.set_solver_print(level=0)

        prob.setup(check=False)
        prob.run_model()

        cv = prob.driver.get_constraint_values()['con_cmp1.con1'][0]
        base = prob['con1']
        self.assertEqual((base-3.0)/(2.0-3.0), cv)

    def test_scaled_objectves(self):

        prob = Problem()
        prob.model = model = SellarDerivatives()

        model.add_design_var('z')
        model.add_objective('obj', ref=2.0, ref0=3.0)
        model.add_constraint('con1', lower=0)
        prob.set_solver_print(level=0)

        prob.setup(check=False)
        prob.run_model()

        cv = prob.driver.get_objective_values()['obj_cmp.obj'][0]
        base = prob['obj']
        self.assertEqual((base-3.0)/(2.0-3.0), cv)

    def test_scaled_derivs(self):

        prob = Problem()
        prob.model = model = SellarDerivatives()

        model.add_design_var('z')
        model.add_objective('obj')
        model.add_constraint('con1')
        prob.set_solver_print(level=0)

        prob.setup(check=False)
        prob.run_model()

        base = prob.compute_totals(of=['obj', 'con1'], wrt=['z'])

        prob = Problem()
        prob.model = model = SellarDerivatives()

        model.add_design_var('z', ref=2.0, ref0=0.0)
        model.add_objective('obj', ref=1.0, ref0=0.0)
        model.add_constraint('con1', lower=0, ref=2.0, ref0=0.0)
        prob.set_solver_print(level=0)

        prob.setup(check=False)
        prob.run_model()

        derivs = prob.driver._compute_totals(of=['obj_cmp.obj', 'con_cmp1.con1'], wrt=['pz.z'],
                                             return_format='dict')
        assert_rel_error(self, base[('con1', 'z')][0], derivs['con_cmp1.con1']['pz.z'][0], 1e-5)
        assert_rel_error(self, base[('obj', 'z')][0]*2.0, derivs['obj_cmp.obj']['pz.z'][0], 1e-5)

    def test_vector_scaled_derivs(self):

        prob = Problem()
        prob.model = model = Group()

        model.add_subsystem('px', IndepVarComp(name="x", val=np.ones((2, ))))
        comp = model.add_subsystem('comp', DoubleArrayComp())
        model.connect('px.x', 'comp.x1')

        model.add_design_var('px.x', ref=np.array([2.0, 3.0]), ref0=np.array([0.5, 1.5]))
        model.add_objective('comp.y1', ref=np.array([[7.0, 11.0]]), ref0=np.array([5.2, 6.3]))
        model.add_constraint('comp.y2', lower=0.0, upper=1.0, ref=np.array([[2.0, 4.0]]), ref0=np.array([1.2, 2.3]))

        prob.setup(check=False)
        prob.run_driver()

        derivs = prob.driver._compute_totals(of=['comp.y1'], wrt=['px.x'],
                                             return_format='dict')

        oscale = np.array([1.0/(7.0-5.2), 1.0/(11.0-6.3)])
        iscale = np.array([2.0-0.5, 3.0-1.5])
        J = comp.JJ[0:2, 0:2]

        # doing this manually so that I don't inadvertantly make an error in the vector math in both the code and test.
        J[0, 0] *= oscale[0]*iscale[0]
        J[0, 1] *= oscale[0]*iscale[1]
        J[1, 0] *= oscale[1]*iscale[0]
        J[1, 1] *= oscale[1]*iscale[1]
        assert_rel_error(self, J, derivs['comp.y1']['px.x'], 1.0e-3)

        obj = prob.driver.get_objective_values()
        obj_base = np.array([ (prob['comp.y1'][0]-5.2)/(7.0-5.2), (prob['comp.y1'][1]-6.3)/(11.0-6.3) ])
        assert_rel_error(self, obj['comp.y1'], obj_base, 1.0e-3)

        con = prob.driver.get_constraint_values()
        con_base = np.array([ (prob['comp.y2'][0]-1.2)/(2.0-1.2), (prob['comp.y2'][1]-2.3)/(4.0-2.3) ])
        assert_rel_error(self, con['comp.y2'], con_base, 1.0e-3)

    def test_vector_bounds_inf(self):

        # make sure no overflow when there is no specified upper/lower bound and significatn scaling
        prob = Problem()
        prob.model = model = Group()

        model.add_subsystem('px', IndepVarComp(name="x", val=np.ones((2, ))))
        comp = model.add_subsystem('comp', DoubleArrayComp())
        model.connect('px.x', 'comp.x1')

        model.add_design_var('px.x', ref=np.array([.1, 1e-6]))
        model.add_constraint('comp.y2', ref=np.array([.2, 2e-6]))

        prob.setup()

        desvars = model.get_design_vars()

        self.assertFalse(np.any(np.isinf(desvars['px.x']['upper'])))
        self.assertFalse(np.any(np.isinf(-desvars['px.x']['lower'])))

        responses = prob.model.get_responses()

        self.assertFalse(np.any(np.isinf(responses['comp.y2']['upper'])))
        self.assertFalse(np.any(np.isinf(-responses['comp.y2']['lower'])))

    def test_vector_scaled_derivs_diff_sizes(self):

        prob = Problem()
        prob.model = model = Group()

        model.add_subsystem('px', IndepVarComp(name="x", val=np.ones((2, ))))
        comp = model.add_subsystem('comp', NonSquareArrayComp())
        model.connect('px.x', 'comp.x1')

        model.add_design_var('px.x', ref=np.array([2.0, 3.0]), ref0=np.array([0.5, 1.5]))
        model.add_objective('comp.y1', ref=np.array([[7.0, 11.0, 2.0]]), ref0=np.array([5.2, 6.3, 1.2]))
        model.add_constraint('comp.y2', lower=0.0, upper=1.0, ref=np.array([[2.0]]), ref0=np.array([1.2]))

        prob.setup(check=False)
        prob.run_driver()

        derivs = prob.driver._compute_totals(of=['comp.y1'], wrt=['px.x'],
                                                   return_format='dict')

        oscale = np.array([1.0/(7.0-5.2), 1.0/(11.0-6.3), 1.0/(2.0-1.2)])
        iscale = np.array([2.0-0.5, 3.0-1.5])
        J = comp.JJ[0:3, 0:2]

        # doing this manually so that I don't inadvertantly make an error in the vector math in both the code and test.
        J[0, 0] *= oscale[0]*iscale[0]
        J[0, 1] *= oscale[0]*iscale[1]
        J[1, 0] *= oscale[1]*iscale[0]
        J[1, 1] *= oscale[1]*iscale[1]
        J[2, 0] *= oscale[2]*iscale[0]
        J[2, 1] *= oscale[2]*iscale[1]
        assert_rel_error(self, J, derivs['comp.y1']['px.x'], 1.0e-3)

        obj = prob.driver.get_objective_values()
        obj_base = np.array([ (prob['comp.y1'][0]-5.2)/(7.0-5.2), (prob['comp.y1'][1]-6.3)/(11.0-6.3), (prob['comp.y1'][2]-1.2)/(2.0-1.2) ])
        assert_rel_error(self, obj['comp.y1'], obj_base, 1.0e-3)

        con = prob.driver.get_constraint_values()
        con_base = np.array([ (prob['comp.y2'][0]-1.2)/(2.0-1.2)])
        assert_rel_error(self, con['comp.y2'], con_base, 1.0e-3)

    def test_debug_print_option(self):

        prob = Problem()
        prob.model = model = SellarDerivatives()

        model.add_design_var('z')
        model.add_objective('obj')
        model.add_constraint('con1', lower=0)
        model.add_constraint('con2', lower=0, linear=True)
        prob.set_solver_print(level=0)

        prob.setup(check=False)

        # Make sure nothing prints if debug_print is the default of empty list
        stdout = sys.stdout
        strout = StringIO()
        sys.stdout = strout
        try:
            prob.run_driver()
        finally:
            sys.stdout = stdout
        output = strout.getvalue().split('\n')
        self.assertEqual(output, [''])

        # Make sure everything prints when all options are on
        prob.driver.options['debug_print'] = ['desvars','ln_cons','nl_cons','objs']
        stdout = sys.stdout
        strout = StringIO()
        sys.stdout = strout
        try:
            prob.run_driver(reset_iter_counts=False)
        finally:
            sys.stdout = stdout
        output = strout.getvalue().split('\n')
        self.assertEqual(output.count("Driver debug print for iter coord: rank0:Driver|1"), 1)
        self.assertEqual(output.count("Design Vars"), 1)
        self.assertEqual(output.count("Nonlinear constraints"), 1)
        self.assertEqual(output.count("Linear constraints"), 1)
        self.assertEqual(output.count("Objectives"), 1)

        # Check to make sure an invalid debug_print option raises an exception
        with self.assertRaises(ValueError) as context:
            prob.driver.options['debug_print'] = ['bad_option']
        self.assertEqual(str(context.exception),
                         "Option 'debug_print' contains value 'bad_option' which is not one of ['desvars', 'nl_cons', 'ln_cons', 'objs', 'totals'].")

    def test_debug_print_desvar_physical_with_indices(self):
        prob = Problem()
        model = prob.model = Group()

        size = 3
        model.add_subsystem('p1', IndepVarComp('x', np.array([50.0] * size)))
        model.add_subsystem('p2', IndepVarComp('y', np.array([50.0] * size)))
        model.add_subsystem('comp', ExecComp('f_xy = (x-3.0)**2 + x*y + (y+4.0)**2 - 3.0',
                                             x=np.zeros(size), y=np.zeros(size),
                                             f_xy=np.zeros(size)))
        model.add_subsystem('con', ExecComp('c = - x + y',
                                            c=np.zeros(size), x=np.zeros(size),
                                            y=np.zeros(size)))

        model.connect('p1.x', 'comp.x')
        model.connect('p2.y', 'comp.y')
        model.connect('p1.x', 'con.x')
        model.connect('p2.y', 'con.y')

        prob.set_solver_print(level=0)

        prob.driver = ScipyOptimizeDriver()
        prob.driver.options['optimizer'] = 'SLSQP'
        prob.driver.options['tol'] = 1e-9
        prob.driver.options['disp'] = False

        model.add_design_var('p1.x', indices=[1], lower=-50.0, upper=50.0, ref=[5.0,])
        model.add_design_var('p2.y', indices=[1], lower=-50.0, upper=50.0)
        model.add_objective('comp.f_xy', index=1)
        model.add_constraint('con.c', indices=[1], upper=-15.0)

        prob.setup(check=False)

        prob.driver.options['debug_print'] = ['desvars',]
        stdout = sys.stdout
        strout = StringIO()
        sys.stdout = strout

        try:
            # formatting has changed in numpy 1.14 and beyond.
            if LooseVersion(np.__version__) >= LooseVersion("1.14"):
                with printoptions(precision=2, legacy="1.13"):
                    prob.run_driver()
            else:
                with printoptions(precision=2):
                    prob.run_driver()
        finally:
            sys.stdout = stdout
        output = strout.getvalue().split('\n')
        # should see unscaled (physical) and the full arrays, not just what is indicated by indices
        self.assertEqual(output[3], "{'p1.x': array([ 50.,  50.,  50.]), 'p2.y': array([ 50.,  50.,  50.])}")

    def test_debug_print_response_physical(self):
        prob = Problem()
        model = prob.model = Group()

        size = 3
        model.add_subsystem('p1', IndepVarComp('x', np.array([50.0] * size)))
        model.add_subsystem('p2', IndepVarComp('y', np.array([50.0] * size)))
        model.add_subsystem('comp', ExecComp('f_xy = (x-3.0)**2 + x*y + (y+4.0)**2 - 3.0',
                                             x=np.zeros(size), y=np.zeros(size),
                                             f_xy=np.zeros(size)))
        model.add_subsystem('con', ExecComp('c = - x + y + 1',
                                            c=np.zeros(size), x=np.zeros(size),
                                            y=np.zeros(size)))

        model.connect('p1.x', 'comp.x')
        model.connect('p2.y', 'comp.y')
        model.connect('p1.x', 'con.x')
        model.connect('p2.y', 'con.y')

        prob.set_solver_print(level=0)

        prob.driver = ScipyOptimizeDriver()
        prob.driver.options['optimizer'] = 'SLSQP'
        prob.driver.options['tol'] = 1e-9
        prob.driver.options['disp'] = False

        model.add_design_var('p1.x', indices=[1], lower=-50.0, upper=50.0)
        model.add_design_var('p2.y', indices=[1], lower=-50.0, upper=50.0)
        model.add_objective('comp.f_xy', index=1, ref=1.5)
        model.add_constraint('con.c', indices=[1], upper=-15.0, ref=1.02)

        prob.setup(check=False)

        prob.driver.options['debug_print'] = ['objs', 'nl_cons']
        stdout = sys.stdout
        strout = StringIO()
        sys.stdout = strout

        try:
            # formatting has changed in numpy 1.14 and beyond.
            if LooseVersion(np.__version__) >= LooseVersion("1.14"):
                with printoptions(precision=2, legacy="1.13"):
                    prob.run_driver()
            else:
                with printoptions(precision=2):
                    prob.run_driver()
        finally:
            sys.stdout = stdout
        output = strout.getvalue().split('\n')
        # should see unscaled (physical) and the full arrays, not just what is indicated by indices
        self.assertEqual(output[3], "{'con.c': array([ 1.])}")
        self.assertEqual(output[6], "{'comp.f_xy': array([ 7622.])}")

<<<<<<< HEAD
    def test_debug_desvar_shape(self):
        # Desvar should always be printed un-flattened.

        prob = Problem()
        model = prob.model

        model.add_subsystem('p', IndepVarComp('x', val=np.array([[1.0, 3, 4], [7, 2, 5]])))

        model.add_design_var('p.x', np.array([[1.0, 3, 4], [7, 2, 5]]))
        prob.driver.options['debug_print'] = ['desvars']

        prob.setup()

        stdout = sys.stdout
        strout = StringIO()
        sys.stdout = strout

        try:
            # formatting has changed in numpy 1.14 and beyond.
            if LooseVersion(np.__version__) >= LooseVersion("1.14"):
                with printoptions(precision=2, legacy="1.13"):
                    prob.run_driver()
            else:
                with printoptions(precision=2):
                    prob.run_driver()
        finally:
            sys.stdout = stdout

        output = strout.getvalue().split('\n')

        self.assertEqual(output[3], "{'p.x': array([[ 1.,  3.,  4.],")
        self.assertEqual(output[4], '       [ 7.,  2.,  5.]])}')
=======
    def test_unsupported_discrete_desvar(self):
        prob = Problem()

        indep = IndepVarComp()
        indep.add_discrete_output('xI', val=0)
        prob.model.add_subsystem('p', indep)

        prob.model.add_design_var('p.xI')

        prob.driver = ScipyOptimizeDriver()

        prob.setup(check=False)

        with self.assertRaises(RuntimeError) as context:
            prob.final_setup()

        msg = "Discrete design variables are not supported by this driver: p.xI"
        self.assertEqual(str(context.exception), msg)
>>>>>>> de09280c

if __name__ == "__main__":
    unittest.main()<|MERGE_RESOLUTION|>--- conflicted
+++ resolved
@@ -383,7 +383,6 @@
         self.assertEqual(output[3], "{'con.c': array([ 1.])}")
         self.assertEqual(output[6], "{'comp.f_xy': array([ 7622.])}")
 
-<<<<<<< HEAD
     def test_debug_desvar_shape(self):
         # Desvar should always be printed un-flattened.
 
@@ -416,7 +415,7 @@
 
         self.assertEqual(output[3], "{'p.x': array([[ 1.,  3.,  4.],")
         self.assertEqual(output[4], '       [ 7.,  2.,  5.]])}')
-=======
+
     def test_unsupported_discrete_desvar(self):
         prob = Problem()
 
@@ -435,7 +434,7 @@
 
         msg = "Discrete design variables are not supported by this driver: p.xI"
         self.assertEqual(str(context.exception), msg)
->>>>>>> de09280c
+
 
 if __name__ == "__main__":
     unittest.main()