--- conflicted
+++ resolved
@@ -184,12 +184,8 @@
         """
         raise NotImplementedError()
 
-<<<<<<< HEAD
     # TODO_RECORDER: change the signature to match what we decided to do with sqlite, hdf5,...
-    def record_iteration(self, params, unknowns, resids, metadata):
-=======
-    def record_iteration(self, inputs, outputs, residuals, metadata):
->>>>>>> 83e7ef4b
+    def record_iteration(self, object_requesting_recording, metadata):
         """
         Writes the provided data.
 
