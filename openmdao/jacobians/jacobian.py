--- conflicted
+++ resolved
@@ -60,27 +60,6 @@
         abs2meta = self._system._var_allprocs_abs2meta
         return (abs2meta[abs_key[0]]['size'], abs2meta[abs_key[1]]['size'])
 
-<<<<<<< HEAD
-    def _multiply_subjac(self, abs_key, val):
-        """
-        Multiply this sub-Jacobian by val.
-
-        Parameters
-        ----------
-        abs_key : (str, str)
-            Absolute name pair of sub-Jacobian.
-        val : float
-            value to multiply by.
-        """
-        jac = self._subjacs_info[abs_key]['value']
-
-        if isinstance(jac, sparse_types):
-            jac.data *= val  # DOK not supported
-        else:
-            jac *= val
-
-=======
->>>>>>> 623bc43e
     def __contains__(self, key):
         """
         Return whether there is a subjac for the given promoted or relative name pair.
@@ -223,26 +202,4 @@
         mode : str
             'fwd' or 'rev'.
         """
-<<<<<<< HEAD
-        pass
-=======
-        pass
-
-    def _set_partials_meta(self, abs_key, meta):
-        """
-        Store subjacobian metadata.
-
-        Parameters
-        ----------
-        abs_key : (str, str)
-            Absolute name pair of sub-Jacobian.
-        meta : dict
-            Metadata dictionary for the subjacobian.
-        """
-        shape = self._abs_key2shape(abs_key)
-        self._subjacs_info[abs_key] = (meta, shape)
-
-        val = meta['value']
-        if val is not None:
-            self._set_abs(abs_key, val)
->>>>>>> 623bc43e
+        pass