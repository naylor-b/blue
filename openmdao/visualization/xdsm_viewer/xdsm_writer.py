--- conflicted
+++ resolved
@@ -681,21 +681,15 @@
                 Position of number relative to the component label. Possible values
                 are: 'horizontal', 'vertical'.
             legend : bool
-                If True, a legend will be added to the diagram.
+                If true, a legend will be added to the diagram.
             class_names : bool, optional
-                If True, appends class name of groups/components to the component blocks of diagram.
+                If true, appends class name of groups/components to the component blocks of diagram.
                 Defaults to False.
             add_component_indices : bool
-<<<<<<< HEAD
-                If True, display components with numbers.
-            equations : bool
-                If True, show equations for ExecComps.
-=======
                 If true, display components with numbers.
             equations : bool, optional
                 If true, for ExecComps their equations are shown in the diagram
                 Defaults to False.
->>>>>>> b53d243f
             options : dict
                 Keyword argument options of the XDSM class.
             """
