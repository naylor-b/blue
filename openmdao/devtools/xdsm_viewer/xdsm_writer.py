"""
XDSM writer using the pyXDSM package or XDSMjs.

The XDSM (eXtended Design Structure Matrix) is a tool used to visualize MDO processes.
It is an extension of the classical Design Structure Matrix commonly used in systems engineering to
describe the interfaces among components of a complex system.

Theoretical background:
Lambe, AB and Martins, JRRA (2012): Extensions to the Design Structure Matrix for the Description of
Multidisciplinary Design, Analysis, and Optimization Processes.
In: Structural and Multidisciplinary Optimization.

The pyXDSM package is available at https://github.com/mdolab/pyXDSM.
XDSMjs is available at https://github.com/OneraHub/XDSMjs.
"""

# TODO implement "stack" boxes for parallel components
# TODO solvers: also include solvers of groups, not just for the root. Include connections between
#  component inputs & outputs and the solver.

from __future__ import print_function

try:
    from pyxdsm.XDSM import XDSM
except ImportError:
    msg = ('The pyxdsm package should be installed. You can download the package '
           'from https://github.com/mdolab/pyXDSM, or install using the pip command: '
           'pip install git+https://github.com/mdolab/pyXDSM.git')
    raise ImportError(msg)

from six import iteritems

import json
import os
import warnings

from six import iteritems

from openmdao.devtools.problem_viewer.problem_viewer import _get_viewer_data
from openmdao.devtools.webview import webview
from openmdao.devtools.xdsm_viewer.html_writer import write_html

<<<<<<< HEAD
=======
from numpy.distutils.exec_command import find_executable
>>>>>>> 46a04455

_DIR = os.path.dirname(os.path.abspath(__file__))
_XDSMJS_PATH = os.path.join(_DIR, 'XDSMjs')

# Writer is chosen based on the output format
_OUT_FORMATS = {'tex': 'pyxdsm', 'pdf': 'pyxdsm', 'json': 'xdsmjs', 'html': 'xdsmjs'}

# Character substitutions in labels
# pyXDSM:
# Interpreted as TeX syntax
# Underscore is replaced with a skipped underscore
# Round parenthesis is replaced with subscript syntax, e.g. x(1) --> x_{1}
_CHAR_SUBS = {
    'pyxdsm': (('_', '\_'), ('(', '_{'), (')', '}'),),
    'xdsmjs': (),
}
_DEFAULT_SOLVER_NAMES = {'linear': 'LN: RUNONCE', 'nonlinear': 'NL: RUNONCE'}

# Default file names in XDSMjs

_XDSMJS_DATA = 'xdsm.json'  # data file, used only if data is not embedded
_XDSMJS_FILENAME = 'xdsm.html'  # output file


# Settings for pyXDSM

# The box width can be set by the user:
# _DEFAULT_BOX_WIDTH or _DEFAULT_BOX_CHAR_LIMIT can be overwritten with keyword argument "box_width"
_DEFAULT_BOX_WIDTH = 3.  # Width of boxes [cm]. Depends on other settings, weather it is used or not
# Maximum characters for line breaking.
# The line can be longer, if a variable name is longer.
_DEFAULT_BOX_CHAR_LIMIT = 25
# Controls the appearance of boxes
# Can be set with keyword argument "box_stacking"
# Options: horizontal, vertical, max_chars
_DEFAULT_BOX_STACKING = 'max_chars'
# Show arrowheads in processes
_PROCESS_ARROWS = False
_MAX_BOX_LINES = None


class AbstractXDSMWriter(object):
    """
    Abstract class to define methods for XDSM writers.

    All methods should be implemented in child classes.
    """
    def __init__(self):
        self.comps = []
        self.connections = []
        self.left_outs = {}
        self.right_outs = {}
        self.ins = {}
        self.processes = []
        self.process_arrows = []

    def add_solver(self, label, name='solver', **kwargs):
        pass  # Implement in child class

    def add_comp(self, name, label=None, **kwargs):
        pass  # Implement in child class

    def add_func(self, name, **kwargs):
        pass  # Implement in child class

    def add_optimizer(self, label, name='opt', **kwargs):
        pass  # Implement in child class

    def add_input(self, name, label, style='DataIO', stack=False):
        pass  # Implement in child class

    def add_output(self, name, label, style='DataIO', stack=False, side="left"):
        pass  # Implement in child class

    def add_process(self, systems, arrow=True):
        pass  # Implement in child class


class XDSMjsWriter(AbstractXDSMWriter):
    """
    Creates an interactive diagram with XDSMjs, which can be opened with a web browser.

    XDSMjs was created by Remi Lafage. The code and documentation is available at
    https://github.com/OneraHub/XDSMjs
    """
    def __init__(self):
        super(XDSMjsWriter, self).__init__()
        self.optimizer = 'opt'
        self.comp_names = []  # Component names
        self.comps = []
        self.reserved_words = '_U_',  # Ignored at text formatting

    def _format_id(self, name, subs=(('_', ''),)):
        if name not in self.reserved_words:
            return _replace_chars(name, subs)
        else:
            return name

    def connect(self, src, target, label, **kwargs):
        edge = {'to': self._format_id(target),
                'from': self._format_id(src),
                'name': label}
        self.connections.append(edge)

    def add_solver(self, label, name='solver', **kwargs):
        raise NotImplementedError()

    def add_comp(self, name, label=None, **kwargs):
        self.comp_names.append(self._format_id(name))
        self.add_system(name, 'analysis', label, **kwargs)

    def add_func(self, name, **kwargs):
        pass

    def add_optimizer(self, label, name='opt', **kwargs):
        self.optimizer = self._format_id(name)
        self.add_system(name, 'optimization', label, **kwargs)

    def add_system(self, node_name, style, label=None, **kwargs):
        if label is None:
            label = node_name
        dct = {"type": style, "id": self._format_id(node_name), "name": label}
        self.comps.append(dct)

    def add_workflow(self):
        wf = ["_U_", [self.optimizer, self.comp_names]]
        self.processes = wf

    def add_input(self, name, label=None, style='DataIO', stack=False):
        self.connect(src='_U_', target=name, label=label)

    def add_output(self, name, label=None, style='DataIO', stack=False, side="left"):
        self.connect(src=name, target='_U_', label=label)

    def collect_data(self):
        """
        Makes a dictionary with the structure of an XDSMjs JSON file.

        Returns
        -------
            dict
        """
        data = {'edges': self.connections, 'nodes': self.comps, 'workflow': self.processes}
        return data

    def write(self, filename='xdsmjs', embed_data=True, **kwargs):
        """
        Writes HTML output file, and depending on the value of "embed_data" a JSON file with the
        data.

        If "embed_data" is true, a single standalone HTML file will be generated, which includes
        the data of the XDSM diagram.

        Parameters
        ----------
        filename : str, optional
            Output file name (without extension).
            Defaults to "xdsmjs".
        embed_data : bool, optional
            Embed XDSM data into the HTML file.
            If False, a JSON file will be also written.
            Defaults to True.
        """
        data = self.collect_data()

        html_filename = '.'.join([filename, 'html'])

        embeddable = kwargs.pop('embeddable', False)
        if embed_data:
            # Write HTML file
            write_html(outfile=html_filename, source_data=data, embeddable=embeddable)
        else:
            json_filename = '.'.join([filename, 'json'])
            with open(json_filename, 'w') as f:
                json.dump(data, f)

            # Write HTML file
            write_html(outfile=html_filename, data_file=json_filename, embeddable=embeddable)
        print('XDSM output file written to: {}'.format(html_filename))


try:
    from pyxdsm.XDSM import XDSM
except ImportError:
    XDSM = None
else:

    class XDSMWriter(XDSM):
        """
        XDSM with some additional semantics.
        Creates a TeX file and TiKZ file, and converts it to PDF.

        On Windows it might be necessary to add the second line in the :class:`~pyxdsm.XDSM.XDSM`::

            diagram_styles_path = os.path.join(module_path, 'diagram_styles')
            diagram_styles_path = diagram_styles_path.replace('\\', '/')  # Add this line on Windows

        """

        def write(self, filename=None, **kwargs):
            """
            Write the output file.

            This just wraps the XDSM version and throws out incompatible arguments.

            Parameters
            ----------
            filename : str
                Name of the file to be written.
            kwargs : dict
                Keyword args
            """
            build = kwargs.pop('build', False)
            cleanup = kwargs.pop('cleanup', True)

            super(XDSMWriter, self).write(file_name=filename, build=build, cleanup=cleanup)

        def add_solver(self, label, name='solver', **kwargs):
            """
            Add a solver.

            Parameters
            ----------
            label : str
                Label in the XDSM
            name : str
                Name of the solver
            kwargs : dict
                Keyword args
            """
            self.add_system(name, 'MDA', '\\text{%s}' % label, **kwargs)

        def add_comp(self, name, label=None, **kwargs):
            """
            Add a component.

            Parameters
            ----------
            label : str
                Label in the XDSM, defaults to the name of the component.
            name : str
                Name of the component
            kwargs : dict
                Keyword args
            """
            if label is None:
                label = name
            self.add_system(name, 'Analysis', '\\text{%s}' % label, **kwargs)

        def add_func(self, name, **kwargs):
            """
            Add a function

            Parameters
            ----------
            name : str
                Name of the function
            kwargs : dict
                Keyword args
            """
            self.add_system(name, 'Function', name, **kwargs)

        def add_optimizer(self, label, name='opt', **kwargs):
            """
            Add an optimizer.

            Parameters
            ----------
            label : str
                Label in the XDSM
            name : str
                Name of the optimizer.
            kwargs : dict
                Keyword args
            """
            self.add_system(name, 'Optimization', '\\text{%s}' % label, **kwargs)

        def add_workflow(self):
            comp_names = [c[0] for c in self.comps]
            comp_names.append(comp_names[0])  # close the loop
            self.add_process(comp_names, arrow=_PROCESS_ARROWS)


def write_xdsm(problem, filename, model_path=None, recurse=True,
               include_external_outputs=True, out_format='tex',
               include_solver=False, subs=_CHAR_SUBS, show_browser=True,
               add_process_conns=True, **kwargs):
    """
    Writes XDSM diagram of an optimization problem.

    With the 'tex' or 'pdf' output format it uses the pyXDSM package, with 'html'
    output format it uses XDSMjs.

    If a component (or group) name is not unique in the diagram, the systems absolute path is
    used as a label. If the component (or group) name is unique, the relative name of the
    system is the label.

    In the diagram the connections are marked with the source name.

    Writer specific settings and default:

    pyXDSM
    ~~~~~~

    * The appearance of the boxes can be controlled with "box_stacking" and "box_width" arguments.
      The box stacking can be:

      * "horizontal" - All variables in one line
      * "vertical" - All variables in one column
      * "cut_chars" - The text in the box will be one line with the maximum number of characters
        limited by "box_width".
      * "max_chars" - The "box_width" argument is used to determine
        the maximum allowed width of boxes (in characters).
      * "empty" - There are no variable names in the data block. Good for large diagrams.

      A default value is taken, if not specified.
    * By default the part of variable names following underscores (_)
      are not converted to subscripts.
      To write in subscripts wrap that part of the name into a round bracket.
      Example: To write :math:`x_12` the variable name should be "x(12)"
    * "box_lines" can be used to limit the number of lines, if the box stacking is vertical
    * "numbered_comps": bool, If True, components are numbered. Defaults to True.
    * "number_alignment": str, Horizontal or vertical. Defaults to horizontal. If "numbered_comps"
      is True, it positions the number either above or in front of the component label.

    XDSMjs
    ~~~~~~

    * If "embed_data" is true, a single standalone HTML file will be generated, which includes
      the data of the XDSM diagram.
    * variable names with exactly one underscore have a subscript.
      Example: "x_12" will be :math:`x_12`
    * If "embeddable" is True, gives a single HTML file that doesn't have the <html>, <DOCTYPE>,
      <body> and <head> tags. If False, gives a single, standalone HTML file for viewing.

    Parameters
    ----------
    problem : Problem
        Problem
    filename : str
        Name of the output files (do not provide file extension)
    model_path : str or None
        Path to the subsystem to be transcribed to XDSM.  If None, use the model root.
    recurse : bool
        If False, treat the top level of each name as the source/target component.
    include_external_outputs : bool
        If True, show externally connected outputs when transcribing a subsystem.
        Defaults to True.
    out_format : str, optional
        Output format, one of "tex" or "pdf" (pyXDSM) or "html" (XDSMjs).
        Defaults to "tex".
    include_solver : bool
        Include or not the problem model's nonlinear solver in the XDSM.
    subs : dict(str, tuple), tuple(str, str), optional
        Characters to be replaced. Dictionary with writer names and character pairs or just the
        character pairs.
    show_browser : bool, optional
        If True, pop up a browser to view the generated html file.
        Defaults to True.
    add_process_conns: bool
        Add process connections (thin black lines)
        Defaults to True
    kwargs : dict
        Keyword arguments
    Returns
    -------
       XDSM
    """
    build_pdf = False
    if out_format in ('tex', 'pdf'):
        if XDSM is None:
            print('\nThe "tex" and "pdf" formats require the pyxdsm package. You can download the '
                'package from https://github.com/mdolab/pyXDSM, or install it directly from '
                'github using:  pip install git+https://github.com/mdolab/pyXDSM.git')
            return
        elif out_format == 'pdf':
            if not find_executable('pdflatex'):
                print("Can't find pdflatex, so a pdf can't be generated.")
            else:
                build_pdf = True

    viewer_data = _get_viewer_data(problem)
    driver = problem.driver
    if model_path is None:
        _model = problem.model
    else:
        _model = problem.model._get_subsystem(model_path)

    # Name is None if the driver is not specified
    driver_name = _get_cls_name(driver) if driver else None

    design_vars = _model.get_design_vars()
    responses = _model.get_responses()

    filename = filename.replace('\\', '/')  # Needed for LaTeX

    try:
        writer = _OUT_FORMATS[out_format]
    except KeyError:
        msg = 'Invalid output format "{}", choose from: {}'
        raise ValueError(msg.format(out_format, _OUT_FORMATS.keys()))
    writer_name = writer.lower()  # making it case insensitive
    if isinstance(subs, dict):
        subs = subs[writer_name]  # Getting the character substitutes of the chosen writer
    return _write_xdsm(filename, viewer_data=viewer_data,
                       optimizer=driver_name, include_solver=include_solver, model_path=model_path,
                       design_vars=design_vars, responses=responses, writer=writer,
                       recurse=recurse, subs=subs,
                       include_external_outputs=include_external_outputs, show_browser=show_browser,
                       add_process_conns=add_process_conns, build_pdf=build_pdf, **kwargs)


def _write_xdsm(filename, viewer_data, optimizer=None, include_solver=False, cleanup=True,
                design_vars=None, responses=None, residuals=None, model_path=None, recurse=True,
                include_external_outputs=True, subs=_CHAR_SUBS, writer='pyXDSM',
                show_browser=False, add_process_conns=True, quiet=False, build_pdf=False, **kwargs):
    """
    XDSM writer. Components are extracted from the connections of the problem.

    Parameters
    ----------
    filename : str
        Filename (absolute path without extension)
    connections : list[(str, str)]
        Connections list
    optimizer : str or None, optional
        Optimizer name
    include_solver:  bool, optional
        Defaults to False.
    cleanup : bool, optional
        Clean-up temporary files after making the diagram.
        Defaults to True.
    design_vars : OrderedDict or None
        Design variables
    responses : OrderedDict or None, , optional
        Responses
    model_path : str or None, optional
        Path to the subsystem to be transcribed to XDSM.  If None, use the model root.
    recurse : bool, optional
        If False, treat the top level of each name as the source/target component.
    include_external_outputs : bool, optional
        If True, show externally connected outputs when transcribing a subsystem.
        Defaults to True.
    subs : tuple, optional
       Character pairs to be substituted. Forbidden characters or just for the sake of nicer names.
    writer: str, optional
        Writer is pyXDSM or XDSMjs.
        Defaults to pyXDSM.
    show_browser : bool, optional
        If True, pop up a browser to view the generated html file.
        Defaults to False.
    add_process_conns: bool
        Add process connections (thin black lines)
        Defaults to True
    quiet : bool
        Set to True to suppress output from pdflatex
    build_pdf : bool
        If True and a .tex file is generated, create a .pdf file from the .tex.

    kwargs : dict
        Keyword arguments

    Returns
    -------
        XDSM
    """
    # TODO implement residuals

    writer_name = writer.lower()  # making it case insensitive

    # Box appearance
    box_stacking = kwargs.pop('box_stacking', _DEFAULT_BOX_STACKING)
    box_width = kwargs.pop('box_width', _DEFAULT_BOX_WIDTH)
    box_lines = kwargs.pop('box_lines', _MAX_BOX_LINES)
    # In XDSMjs components are numbered by default, so only add for pyXDSM as an option
    add_component_indices = kwargs.pop('numbered_comps', True) and (writer_name == 'pyxdsm')
    number_alignment = kwargs.pop('number_alignment', 'horizontal')  # nothing, space or new line

    def format_block(names, **kwargs):
        if writer == 'pyxdsm':
            return _format_block_string(var_names=names, stacking=box_stacking,
                                        box_width=box_width, box_lines=box_lines, **kwargs)
        else:
            return names

    def number_label(number, text, alignment):
        # Adds an index to the label either above or on the left side.
        number_str = '{}: '.format(number)
        if alignment == 'horizontal':
            txt = '{}{}'.format(number_str, text)
            if box_stacking == 'vertical':
                return _multiline_block(txt)
            else:
                return txt
        elif alignment == 'vertical':
            return _multiline_block(number_str, text)
        else:
            return text  # In case of a wrong setting

    connections = viewer_data['connections_list']
    tree = viewer_data['tree']

    # Get the top level system to be transcripted to XDSM
    comps = _get_comps(tree, model_path=model_path, recurse=recurse)
    solvers = []

    conns1, external_inputs1, external_outputs1 = _prune_connections(connections,
                                                                     model_path=model_path)

    conns2 = _process_connections(conns1, recurse=recurse, subs=subs)
    external_inputs2 = _process_connections(external_inputs1, recurse=recurse, subs=subs)
    external_outputs2 = _process_connections(external_outputs1, recurse=recurse, subs=subs)

    conns3 = _accumulate_connections(conns2)
    external_inputs3 = _accumulate_connections(external_inputs2)
    external_outputs3 = _accumulate_connections(external_outputs2)

    if writer_name == 'pyxdsm':  # pyXDSM
        x = XDSMWriter()
    elif writer_name == 'xdsmjs':  # XDSMjs
        x = XDSMjsWriter()
    else:
        msg = 'Undefined XDSM writer "{}"'
        raise ValueError(msg.format(writer_name))

    if optimizer is not None:
        label = optimizer
        if add_component_indices:
            opt_index = len(comps) + len(solvers) + 2  # index of last block + 1
            nr_comps = len(x.comps)
            index_str = '{}, {}$ \\rightarrow $ 2'.format(nr_comps+1, opt_index, nr_comps+2)
            label = number_label(index_str, label, number_alignment)
        x.add_optimizer(label=label)

    if include_solver:
        # Default "run once" solvers are ignored
        # Nonlinear solver has precedence
        msg = "Solvers in the XDSM diagram are not fully supported yet, and needs manual editing."
        warnings.warn(msg)

        solver_str = _format_solver_str(tree,
                                        stacking=box_stacking,
                                        add_indices=add_component_indices)

        if solver_str:  # At least one non-default solver
            if add_component_indices:
                i = len(x.comps) + 1
                solver_str = number_label(i, solver_str, number_alignment)
            solvers.append(solver_str)
            x.add_solver(solver_str)

    design_vars2 = _collect_connections(design_vars)
    responses2 = _collect_connections(responses)

    # Design variables
    for comp, conn_vars in iteritems(design_vars2):
        conn_vars = [_replace_chars(var, subs) for var in conn_vars]  # Format var names
        opt_con_vars = [_opt_var_str(var) for var in conn_vars]   # Optimal var names
        init_con_vars = [_init_var_str(var, writer_name) for var in conn_vars]   # Optimal var names
        x.connect('opt', comp, format_block(conn_vars))  # Connection from optimizer
        x.add_output(comp, format_block(opt_con_vars), side='left')  # Optimal design variables
        x.add_output('opt', format_block(opt_con_vars), side='left')  # Optimal design variables
        x.add_input('opt', format_block(init_con_vars))  # Initial design variables

    # Responses
    for comp, conn_vars in iteritems(responses2):
        conn_vars = [_replace_chars(var, subs) for var in conn_vars]  # Optimal var names
        opt_con_vars = [_opt_var_str(var) for var in conn_vars]
        x.connect(comp, 'opt', conn_vars)  # Connection to optimizer
        x.add_output(comp, format_block(opt_con_vars), side='left')  # Optimal output

    # Add components
    for comp in comps:  # Driver is 1, so starting from 2
        i = len(x.comps) + 1
        label = _replace_chars(comp['name'], substitutes=subs)
        if add_component_indices:
            label = number_label(i, label, number_alignment)
        x.add_comp(name=comp['abs_name'], label=label)

    # Add the connections
    for src, dct in iteritems(conns3):
        for tgt, conn_vars in iteritems(dct):
            x.connect(src, tgt, format_block(conn_vars))

    # Add the externally sourced inputs
    for src, tgts in iteritems(external_inputs3):
        for tgt, conn_vars in iteritems(tgts):
            formatted_conn_vars = [_replace_chars(o, substitutes=subs) for o in conn_vars]
            x.add_input(tgt, format_block(formatted_conn_vars))

    # Add the externally connected outputs
    if include_external_outputs:
        for src, tgts in iteritems(external_outputs3):
            output_vars = set()
            for tgt, conn_vars in iteritems(tgts):
                output_vars |= set(conn_vars)
                formatted_outputs = [_replace_chars(o, subs) for o in output_vars]
            x.add_output(src, formatted_outputs, side='right')

    if add_process_conns:
        x.add_workflow()

    x.write(filename, cleanup=cleanup, quiet=quiet, build=build_pdf, **kwargs)

    if show_browser and (build_pdf or writer_name == 'xdsmjs'):
        # path will be specified based on the "out_format", if all required inputs where
        # provided for showing the results.
        if writer_name == 'pyxdsm':  # pyXDSM
            ext = 'pdf'
        elif writer_name == 'xdsmjs':  # XDSMjs
            ext = 'html'
        else:
            err_msg = '"{}" is an invalid writer name.'
            raise ValueError(err_msg.format(writer))
        path = '.'.join([filename, ext])
        webview(path)  # Can open also PDFs

    return x


def _get_cls_name(obj):
    return obj.__class__.__name__


def _residual_str(name):
    """Makes a residual symbol."""
    return '\\mathcal{R}(%s)' % name


def _opt_var_str(name):
    """Puts an asterisk superscript on a string."""
    return '{}^*'.format(name)


def _init_var_str(name, writer):
    """Puts a 0 superscript on a string."""
    if writer == 'pyxdsm':
        return '{}^{{(0)}}'.format(name)
    elif writer == 'xdsmjs':
        return '{}^(0)'.format(name)


def _process_connections(conns, recurse=True, subs=None):

    def convert(x):
        return _convert_name(x, recurse=recurse, subs=subs)

    conns_new = [{k: convert(v) for k, v in iteritems(conn)} for conn in conns]
    return conns_new


def _accumulate_connections(conns):
    # Makes a dictionary with source and target components and with the connection sources
    name_type = 'path'
    conns_new = dict()
    for conn in conns:  # list
        src_comp = conn['src'][name_type]
        tgt_comp = conn['tgt'][name_type]
        if src_comp == tgt_comp:
            # When recurse is False, ignore connections within the same subsystem.
            continue
        var = conn['src']['var']
        conns_new.setdefault(src_comp, {})
        if var not in conns_new[src_comp].setdefault(tgt_comp, []):  # Avoid duplicates
            conns_new[src_comp][tgt_comp].append(var)
    return conns_new


def _collect_connections(variables):
    conv_vars = [_convert_name(v) for v in variables]
    connections = dict()
    for conv_var in conv_vars:
        connections.setdefault(conv_var['path'], []).append(conv_var['var'])
    return connections


def _convert_name(name, recurse=True, subs=None):
    """
    From an absolute path returns the variable name and its owner component in a dict.
    Names are also formatted.

    Parameters
    ----------
    name : str
        Connection absolute path and name
    recurse : bool
        If False, treat the top level of each name as the source/target component.
    subs: tuple or None
        Character pairs with old and substitute characters

    Returns
    -------
        dict(str, str)
    """

    def convert(name):
        name_items = name.split('.')
        if recurse:
            comp = name_items[-2]  # -1 is variable name, before that -2 is the component name
            path = name.rsplit('.', 1)[0]
        else:
            comp = name_items[0]
            path = comp
        var = name_items[-1]
        var = _replace_chars(var, substitutes=subs)
        return {'comp': comp, 'var': var,
                'abs_name': _format_name(name), 'path': _format_name(path)}

    if isinstance(name, list):  # If a source has multiple targets
        return [convert(n) for n in name]
    else:  # string
        return convert(name)


def _format_name(x):
    # Character to replace dot (.) in names for pyXDSM component and connection names
    return x.replace('.', '@')


def _prune_connections(conns, model_path=None):
    """
    Remove connections that don't involve components within model.

    Parameters
    ----------
    conns : list
        A list of connections from viewer_data
    model_path : str or None
        The path in model to the system to be transcribed to XDSM.

    Returns
    -------
    internal_conns : list(dict)
        A list of the connections with sources and targets inside the given model path.
    external_inputs : list(dict)
        A list of the connections where the target is inside the model path but is connected
        to an external source.
    external_outputs : list(dict)
        A list of the connections where the source is inside the model path but is connected
        to an external target.

    """
    internal_conns = []
    external_inputs = []
    external_outputs = []

    if model_path is None:
        return conns, external_inputs, external_outputs
    else:
        for conn in conns:
            src = conn['src']
            src_path = _format_name(src.rsplit('.', 1)[0])
            tgt = conn['tgt']
            tgt_path = _format_name(tgt.rsplit('.', 1)[0])

            if src.startswith(model_path) and tgt.startswith(model_path):
                # Internal connections
                internal_conns.append({'src': src_path, 'tgt': tgt_path})
            elif not src.startswith(model_path) and tgt.startswith(model_path):
                # Externally connected input
                external_inputs.append({'src': src_path, 'tgt': tgt_path})
            elif src.startswith(model_path) and not tgt.startswith(model_path):
                # Externally connected output
                external_outputs.append({'src': src_path, 'tgt': tgt_path})

        return internal_conns, external_inputs, external_outputs


def _get_comps(tree, model_path=None, recurse=True):
    """
    Return the components in the tree, optionally only those within the given model_path.

    Parameters
    ----------
    tree : list(OrderedDict)
        The model tree as returned by viewer_data.
    model_path : str or None
        The path of the model within the tree to be transcribed to XDSM. If None, transcribe
        the entire tree.
    recurse : bool
        If True, return individual components within the model_path.  If False, treat
        Groups as black-box components and don't show their internal components.

    Returns
    -------
    components : list
        A list of the components within the model_path in tree.  If recurse is False, this
        list may contain groups.

    """
    # Components are ordered in the tree, so they can be collected by walking through the tree.
    components = list()
    comp_names = set()

    def get_children(tree_branch, path=''):
        for ch in tree_branch['children']:
            ch['path'] = path
            name = ch['name']
            if path:
                ch['abs_name'] = _format_name('.'.join([path, name]))
            else:
                ch['abs_name'] = _format_name(name)
            ch['rel_name'] = name
            if ch['subsystem_type'] == 'component':
                if name in comp_names:  # There is already a component with the same name
                    ch['name'] = '.'.join([path, name])  # Replace with absolute name
                    for comp in components:
                        if comp['name'] == name:  # replace in the other component to abs. name
                            comp['name'] = '.'.join([comp['path'], name])
                components.append(ch)
                comp_names.add(ch['rel_name'])
            elif recurse:
                if path:
                    new_path = '.'.join([path, ch['name']])
                else:
                    new_path = ch['name']
                get_children(ch, new_path)
            else:
                components.append(ch)
                comp_names.add(ch['rel_name'])

    top_level_tree = tree
    if model_path is not None:
        path_list = model_path.split('.')
        while path_list:
            next_path = path_list.pop(0)
            children = [child for child in top_level_tree['children']]
            top_level_tree = [c for c in children if c['name'] == next_path][0]

    get_children(top_level_tree)
    return components


def _format_block_string(var_names, stacking='vertical', **kwargs):
    max_lines = kwargs.pop('box_lines', _MAX_BOX_LINES)
    if stacking == 'vertical':
        if (max_lines is None) or (max_lines >= len(var_names)):
            return var_names
        else:
            names = var_names[0:max_lines]
            names[-1] = names[-1] + ', ...'
            return names
    elif stacking == 'horizontal':
        return ', '.join(var_names)
    elif stacking in ('max_chars', 'cut_chars'):
        max_chars = kwargs.pop('box_width', _DEFAULT_BOX_CHAR_LIMIT)
        if len(var_names) < 2:
            return var_names
        else:
            lengths = 0
            lines = list()
            line = ''
            for name in var_names:
                lengths += len(name)
                if lengths <= max_chars:
                    if line:  # there are already var names on the line
                        line += ', ' + name
                    else:  # it will be the first var name on the line
                        line = name
                else:  # make new line
                    if stacking == 'max_chars':
                        lines.append(line)
                        line = name
                        lengths = len(name)
                    else:  # 'cut_chars'
                        lines.append(line + ', ...')
                        line = ''  # No new line
                        break
            if line:  # it will be the last line, if var_names was not empty
                lines.append(line)
            if len(lines) > 1:
                return lines
            else:
                return lines[0]  # return the string instead of a list
    elif stacking == 'empty':  # No variable names in the data block, good for big diagrams
        return ''
    else:
        msg = 'Invalid block stacking option "{}".'
        raise ValueError(msg.format(stacking))


def _replace_chars(name, substitutes):
    """
    Replaces characters in `name` with the substitute characters. If some of the characters are
    both to be replaced or other characters are replaced with them (e.g.: ? -> !, ! ->#), than
    it is not safe to give a dictionary as the `substitutes` (because it is unordered).

    .. warning::

       Order matters, because otherwise some characters could be replaced more than once.

    Parameters
    ----------
    name : str
        Name
    substitutes: tuple or None
        Character pairs with old and substitute characters

    Returns
    -------
       str
    """
    if substitutes:
        for (k, v) in substitutes:
            name = name.replace(k, v)
    return name


def _format_solver_str(dct, stacking='horizontal', solver_types=('nonlinear', 'linear'),
                       add_indices=False):
    """
    Format solver string.

    Parameters
    ----------
    dct : dict
        Dictionary, which contains keys for the solver names
    stacking : str
        Box stacking
    solver_types : tuple(str)
        Solver types, e.g. "linear"

    Returns
    -------
        str
    """
    stacking = stacking.lower()

    solvers = []
    for solver_type in solver_types:
        solver_name = dct['{}_solver'.format(solver_type)]
        if solver_name != _DEFAULT_SOLVER_NAMES[solver_type]:
            solvers.append(solver_name)
    if stacking == 'vertical':
        # Make multiline comp if not numbered
        if add_indices:  # array is already created for the numbering
            return '} \\\\ \\text{'.join(solvers)
        else:  # Goes into an array environment
            return _multiline_block(*solvers)
    elif stacking == 'horizontal':
        return ' '.join(solvers)
    else:
        msg = 'Invalid stacking "{}". Choose from: "vertical", "horizontal"'
        raise ValueError(msg.format(stacking))


def _multiline_block(*texts, **kwargs):
    """
    Makes a string for a multiline block.

    texts : iterable(str)
        Text strings, each will go to new line
    kwargs : dict
        Unused keywords are ignored.
        "end_char" is the separator at the end of line. Defaults to '' (no separator).
    Returns
    -------
       str
    """
    end_char = kwargs.pop('end_char', '')
    texts = ['\\text{{{}{}}}'.format(t, end_char) for t in texts]
    template = '$\\begin{{array}}{{{pos}}} {text} \\end{{array}}$'
    new_line = ' \\\\ '
    return template.format(text=new_line.join(texts), pos='c'*len(texts))

##### openmdao command line setup

def _xdsm_setup_parser(parser):
    """
    Set up the openmdao subparser for the 'openmdao xdsm' command.

    Parameters
    ----------
    parser : argparse subparser
        The parser we're adding options to.
    """
    parser.add_argument('file', nargs=1, help='Python file containing the model.')
    parser.add_argument('-o', '--outfile', default='xdsm_out', action='store', dest='outfile',
                        help='XDSM output file. (use pathname without extension)')
    parser.add_argument('-f', '--format', default='html', action='store', dest='format',
                        choices=['html', 'pdf', 'tex'], help='format of XSDM output.')
    parser.add_argument('-m', '--model_path', action='store', dest='model_path',
                        help='Path to system to transcribe to XDSM.')
    parser.add_argument('-r', '--recurse', action='store_true', dest='recurse',
                        help="don't treat the top level of each name as the source/target component.")
    parser.add_argument('--no_browser', action='store_true', dest='no_browser',
                        help="don't display in a browser.")
    parser.add_argument('--no_ext', action='store_true', dest='no_extern_outputs',
                        help="don't show externally connected outputs.")
    parser.add_argument('-s', '--include_solver', action='store_true', dest='include_solver',
                        help="include the problem model's nonlinear solver in the XDSM.")
    parser.add_argument('--no_process_conns', action='store_true', dest='no_process_conns',
                        help="don't add process connections (thin black lines).")
    parser.add_argument('--box_stacking', action='store', default=_DEFAULT_BOX_STACKING,
                        choices=['max_chars', 'vertical', 'horizontal', 'cut_chars', 'empty'],
                        dest='box_stacking', help='Controls the appearance of boxes.')
    parser.add_argument('--box_width', action='store', default=_DEFAULT_BOX_WIDTH,
                        dest='box_width', type=int, help='Controls the width of boxes.')
    parser.add_argument('--box_lines', action='store', default=_MAX_BOX_LINES,
                        dest='box_lines', type=int,
                        help='Limits number of vertical lines in box if box_stacking is vertical.')
    parser.add_argument('--numbered_comps', action='store_true', dest='numbered_comps',
                        help="Display components with numbers.  Only active for 'pdf' and 'tex' "
                        "formats.")
    parser.add_argument('--number_alignment', action='store', dest='number_alignment',
                        choices=['horizontal', 'vertical'], default='horizontal',
                        help='positions the number either above or in front of the component label '
                        'if numbered_comps is true.')


def _xdsm_cmd(options):
    """
    Return the post_setup hook function for 'openmdao xdsm'.

    Parameters
    ----------
    options : argparse Namespace
        Command line options.

    Returns
    -------
    function
        The post-setup hook function.
    """
    def _xdsm(prob):
        kwargs = {}
        for name in ['box_stacking', 'box_width', 'box_lines', 'numbered_comps', 'number_alignment']:
            val = getattr(options, name)
            if val is not None:
                kwargs[name] = val

        write_xdsm(prob, filename=options.outfile, model_path=options.model_path,
                   recurse=options.recurse,
                   include_external_outputs=not options.no_extern_outputs,
                   out_format=options.format,
                   include_solver=options.include_solver, subs=_CHAR_SUBS,
                   show_browser=not options.no_browser,
                   add_process_conns=not options.no_process_conns, **kwargs)
        exit()
    return _xdsm<|MERGE_RESOLUTION|>--- conflicted
+++ resolved
@@ -20,16 +20,6 @@
 
 from __future__ import print_function
 
-try:
-    from pyxdsm.XDSM import XDSM
-except ImportError:
-    msg = ('The pyxdsm package should be installed. You can download the package '
-           'from https://github.com/mdolab/pyXDSM, or install using the pip command: '
-           'pip install git+https://github.com/mdolab/pyXDSM.git')
-    raise ImportError(msg)
-
-from six import iteritems
-
 import json
 import os
 import warnings
@@ -40,10 +30,7 @@
 from openmdao.devtools.webview import webview
 from openmdao.devtools.xdsm_viewer.html_writer import write_html
 
-<<<<<<< HEAD
-=======
 from numpy.distutils.exec_command import find_executable
->>>>>>> 46a04455
 
 _DIR = os.path.dirname(os.path.abspath(__file__))
 _XDSMJS_PATH = os.path.join(_DIR, 'XDSMjs')
