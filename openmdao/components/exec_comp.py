--- conflicted
+++ resolved
@@ -88,7 +88,7 @@
 
     def __init__(self, exprs, inits=None, units=None, **kwargs):
         super(ExecComp, self).__init__()
-        
+
         # if complex step is used for derivatives, this is the stepsize
         self.complex_stepsize = 1.e-6
 
@@ -112,11 +112,7 @@
             allvars.update(_parse_for_vars(expr))
 
         if inits is not None:
-<<<<<<< HEAD
             kwargs.update(inits)
-=======
-            self.metadata.update(inits)
->>>>>>> 91075309
 
         # make sure all kwargs are legit
         for kwarg in kwargs:
