--- conflicted
+++ resolved
@@ -70,8 +70,7 @@
         self._static_surrogate_output_names = []
         self._static_input_size = 0
 
-<<<<<<< HEAD
-    def _setup_procs(self, pathname, comm, mode, setup_mode, prob_meta):
+    def _setup_procs(self, pathname, comm, mode, prob_meta):
         """
         Execute first phase of the setup process.
 
@@ -86,14 +85,9 @@
         mode : str
             Derivatives calculation mode, 'fwd' for forward, and 'rev' for
             reverse (adjoint).
-        setup_mode : str
-            The type of setup being done.  One of ['full', 'reconf', 'update'].
         prob_meta : dict
             Problem level options.
         """
-=======
-    def _setup_procs(self, pathname, comm, mode, prob_options):
->>>>>>> 25b6069c
         self._surrogate_input_names = []
         self._surrogate_output_names = []
 
@@ -101,12 +95,7 @@
         self._surrogate_output_names.extend(self._static_surrogate_output_names)
         self._input_size = self._static_input_size
 
-<<<<<<< HEAD
-        super(MetaModelUnStructuredComp, self)._setup_procs(pathname, comm, mode, setup_mode,
-                                                            prob_meta)
-=======
-        super(MetaModelUnStructuredComp, self)._setup_procs(pathname, comm, mode, prob_options)
->>>>>>> 25b6069c
+        super(MetaModelUnStructuredComp, self)._setup_procs(pathname, comm, mode, prob_meta)
 
     def initialize(self):
         """
