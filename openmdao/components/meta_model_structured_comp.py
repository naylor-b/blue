--- conflicted
+++ resolved
@@ -190,13 +190,8 @@
         outputs : Vector
             unscaled, dimensional output variables read via outputs[key]
         """
-<<<<<<< HEAD
-        pt = np.transpose(np.array([inputs[pname].flatten() for pname in self.pnames]))
-        for out_name in self.interps:
-=======
         pt = np.array([inputs[pname].flatten() for pname in self.pnames]).T
         for out_name, interp in iteritems(self.interps):
->>>>>>> ae96e30a
             if self.options['training_data_gradients']:
                 # Training point values may have changed every time we compute.
                 interp.values = inputs["%s_train" % out_name]
