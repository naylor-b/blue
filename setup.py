--- conflicted
+++ resolved
@@ -148,12 +148,7 @@
         'pyDOE2',
         'pyparsing',
         'scipy',
-<<<<<<< HEAD
-        'six',
-        'astunparse',
-=======
         'six'
->>>>>>> ae96e30a
     ],
     # scripts=['bin/om-pylint.sh']
     entry_points="""
